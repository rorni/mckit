import pytest
import numpy as np
import pickle

from mckit.body import Shape, Body
from mckit.surface import create_surface
from mckit.geometry import Box
from mckit.material import Material
from mckit.transformation import Transformation


@pytest.fixture(scope='module')
def surfaces():
    surf_data = {
        1: ('sx', [4, 2]),
        2: ('cx', [2]),
        3: ('px', [-3]),
        4: ('sx', [-3, 1]),
        5: ('px', [4]),
        6: ('sx', [4, 1]),
        7: ('cx', [3]),
        8: ('cx', [1]),
        9: ('px', [-5]),
        10: ('px', [8]),
        11: ('px', [20]),
        12: ('px', [22]),
        13: ('so', [100])
    }
    surfs = {}
    for name, (kind, params) in surf_data.items():
        surfs[name] = create_surface(kind, *params, name=name)
    return surfs


def create_node(kind, args, surfs):
    new_args = []
    for g in args:
        if isinstance(g, tuple):
            g = create_node(g[0], g[1], surfs)
        else:
            g = surfs[g]
        new_args.append(g)
    return Shape(kind, *new_args)


basic_geoms = [
    ('U', [('I', [('C', [2]), ('S', [3]), ('S', [1]), ('C', [5])]), ('C', [4])]),
    ('I', [('C', [6]), ('C', [1])]),
    ('U', [('C', [6]), ('C', [1])]),
    ('U', [('I', [('C', [4]), ('C', [10])]), ('I', [('C', [7]), ('C', [10]), ('U', [('I', [('C', [3]), ('C', [4])]), ('I', [('C', [4]), ('S', [9])]), ('I', [('S', [6]), ('S', [1]), ('C', [2]), ('C', [5]), ('S', [3])])])])]),
    ('U', [('C', [1]), ('I', [('C', [5]), ('S', [3]), ('C', [2])])]),
    ('I', [('C', [2]), ('U', [('C', [6]), ('C', [4]), ('I', [('S', [3]), ('C', [8]), ('C', [5])])])]),
    ('U', [('I', [('C', [1]), ('C', [5])]), ('I', [('C', [1]), ('S', [5])])]),
    ('I', [('U', [('S', [1]), ('S', [5])]), ('U', [('S', [1]), ('C', [5])])]),
    ('I', [('C', [2]), ('S', [11]), ('C', [12])]),
    ('I', [('S', [1]), ('C', [6])]),
    ('U', [('I', [('C', [2]), ('S', [11])]), ('I', [('C', [2]), ('S', [12])])]),
    ('I', [('C', [13]), ('C', [12])])
]


@pytest.fixture(scope='class')
def geometry(surfaces):
    geoms = [create_node(g[0], g[1], surfaces) for g in basic_geoms]
    return geoms


class TestShape:
    @staticmethod
    def filter_arg(arg, surfs):
        if isinstance(arg, int):
            return surfs[arg]
        elif isinstance(arg, tuple):
            return create_node(arg[0], arg[1], surfs)
        else:
            return arg

    @pytest.mark.parametrize('opc, args, ans_opc, ans_args', [
        ('S', [1], 'S', [1]),
        ('C', [1], 'C', [1]),
        ('E', [], 'E', []),
        ('R', [], 'R', []),
        ('C', [('E', [])], 'R', []),
        ('C', [('R', [])], 'E', []),
        ('S', [('S', [1])], 'S', [1]),
        ('S', [('I', [1, 2])], 'I', [('S', [1]), ('S', [2])]),
        ('S', [('U', [1, 2])], 'U', [('S', [1]), ('S', [2])]),
        ('I', [('S', [1])], 'S', [1]),
        ('I', [('S', [1]), ('C', [2])], 'I', [('S', [1]), ('C', [2])]),
        ('I', [1, ('C', [2])], 'I', [('S', [1]), ('C', [2])]),
        ('U', [1, 2], 'U', [('S', [1]), ('S', [2])]),
        ('C', [('S', [1])], 'C', [1]),
        ('C', [('C', [1])], 'S', [1]),
        ('I', [('I', [('S', [1]), ('C', [2])]), ('S', [3])],
         'I', [('S', [1]), ('C', [2]), ('S', [3])]),
        ('U', [('U', [('I', [('S', [1]), ('S', [2])]), ('C', [3])]),
               ('U', [('S', [4]), ('S', [5])]), ('I', [('S', [6]), ('C', [1])])],
         'U', [('I', [('S', [1]), ('S', [2])]), ('C', [3]), ('S', [4]),
               ('S', [5]), ('I', [('S', [6]), ('C', [1])])]),
        ('I', [('S', [1]), ('C', [1])], 'E', []),
        ('U', [('S', [1]), ('C', [1])], 'R', []),
        ('I', [('S', [1]), ('E', [])], 'E', []),
        ('I', [('S', [1]), ('R', [])], 'S', [1]),
        ('U', [('S', [1]), ('E', [])], 'S', [1]),
        ('U', [('S', [1]), ('R', [])], 'R', []),
        ('I', [('E', []), ('S', [1])], 'E', []),
        ('I', [('R', []), ('S', [1])], 'S', [1]),
        ('U', [('E', []), ('S', [1])], 'S', [1]),
        ('U', [('R', []), ('S', [1])], 'R', []),
        ('I', [('E', []), ('E', [])], 'E', []),
        ('I', [('R', []), ('R', [])], 'R', []),
        ('U', [('E', []), ('E', [])], 'E', []),
        ('U', [('R', []), ('R', [])], 'R', []),
    ])
    def test_create(self, surfaces, opc, args, ans_opc, ans_args):
        args = [self.filter_arg(a, surfaces) for a in args]
        ans_args = sorted([self.filter_arg(a, surfaces) for a in ans_args], key=hash)
        shape = Shape(opc, *args)
<<<<<<< HEAD
=======
        # print(shape)
>>>>>>> 5d93d058
        assert shape.opc == ans_opc
        assert shape.args == tuple(ans_args)

    @pytest.mark.parametrize('opc, args', [
        ('E', [1]),
        ('R', [1]),
        ('S', [1, 2]),
        ('S', [('S', [1]), ('C', [2])]),
        ('C', [1, 2]),
        ('C', [('C', [1]), ('S', [2])]),
        ('I', []),
        ('U', [])
    ])
    def test_create_failure(self, surfaces, opc, args):
        args = [self.filter_arg(a, surfaces) for a in args]
        with pytest.raises(ValueError):
            Shape(opc, *args)

    polish_cases = [
        [2, 'C', 3, 'I', 1, 'I', ('C', [5]), 'I', 4, 'C', 'U'],
        [6, 'C', 1, 'C', 'I'],
        [6, 'C', 1, 'C', 'U'],
        [6, 1, 'I', 2, 'C', 'I', 5, 'C', 'I', 3, 'I', 4, 'C', 9, 'I', 'U', 3, 'C',
         4, 'C', 'I', 'U', 7, 'C', 'I', 10, 'C', 'I', 4, 'C', 10, 'C', 'I', 'U'],
        [5, 'C', 3, 'I', 2, 'C', 'I', 1, 'C', 'U'],
        [3, 8, 'C', 'I', 5, 'C', 'I', 4, 'C', 'U', 6, 'C', 'U', 2, 'C', 'I'],
        [1, 'C', 5, 'C', 'I', 1, 'C', 5, 'I', 'U'],
        [1, 5, 'U', 1, 5, 'C', 'U', 'I'],
        [2, 'C', 11, 'I', 12, 'C', 'I'],
        [1, 6, 'C', 'I'],
        [2, 'C', 11, 'I', 2, 'C', 12, 'I', 'U'],
        [13, 'C', 12, 'C', 'I']
    ]

    @pytest.mark.parametrize('case_no, polish', enumerate(polish_cases))
    def test_from_polish(self, geometry, surfaces, case_no, polish):
        polish = [self.filter_arg(a, surfaces) for a in polish]
        shape = Shape.from_polish_notation(polish)
        assert shape == geometry[case_no]

    @pytest.mark.parametrize('case_no, expected', enumerate([
        ('I', [('U', [('S', [2]), ('C', [3]), ('C', [1]), ('S', [5])]), ('S', [4])]),
        ('U', [('S', [6]), ('S', [1])]),
        ('I', [('S', [6]), ('S', [1])]),
        ('I', [('U', [('S', [4]), ('S', [10])]), ('U', [('S', [7]), ('S', [10]), ('I', [('U', [('S', [3]), ('S', [4])]), ('U', [('S', [4]), ('C', [9])]), ('U', [('C', [6]), ('C', [1]), ('S', [2]), ('S', [5]), ('C', [3])])])])]),
        ('I', [('S', [1]), ('U', [('S', [5]), ('C', [3]), ('S', [2])])]),
        ('U', [('S', [2]), ('I', [('S', [6]), ('S', [4]), ('U', [('C', [3]), ('S', [8]), ('S', [5])])])]),
        ('I', [('U', [('S', [1]), ('S', [5])]), ('U', [('S', [1]), ('C', [5])])]),
        ('U', [('I', [('C', [1]), ('C', [5])]), ('I', [('C', [1]), ('S', [5])])]),
        ('U', [('S', [2]), ('C', [11]), ('S', [12])]),
        ('U', [('C', [1]), ('S', [6])]),
        ('I', [('U', [('S', [2]), ('C', [11])]), ('U', [('S', [2]), ('C', [12])])]),
        ('U', [('S', [13]), ('S', [12])])
    ]))
    def test_complement(self, geometry, surfaces, case_no, expected):
        expected = create_node(expected[0], expected[1], surfaces)
        shape = geometry[case_no].complement()
        assert shape == expected

    @pytest.mark.parametrize('no1, no2, opc, args', [
        (0, 1, 'I', [('U', [('I', [('C', [2]), ('S', [3]), ('S', [1]), ('C', [5])]), ('C', [4])]), ('I', [('C', [6]), ('C', [1])])]),
        (0, 2, 'I', [('U', [('I', [('C', [2]), ('S', [3]), ('S', [1]), ('C', [5])]), ('C', [4])]), ('U', [('C', [6]), ('C', [1])])]),
        (0, 3, 'I', [('U', [('I', [('C', [2]), ('S', [3]), ('S', [1]), ('C', [5])]), ('C', [4])]), ('U', [('I', [('C', [4]), ('C', [10])]), ('I', [('C', [7]), ('C', [10]), ('U', [('I', [('C', [3]), ('C', [4])]), ('I', [('C', [4]), ('S', [9])]), ('I', [('S', [6]), ('S', [1]), ('C', [2]), ('C', [5]), ('S', [3])])])])])]),
        (0, 4, 'I', [('U', [('I', [('C', [2]), ('S', [3]), ('S', [1]), ('C', [5])]), ('C', [4])]), ('U', [('C', [1]), ('I', [('C', [5]), ('S', [3]), ('C', [2])])])]),
        (0, 5, 'I', [('U', [('I', [('C', [2]), ('S', [3]), ('S', [1]), ('C', [5])]), ('C', [4])]), ('I', [('C', [2]), ('U', [('C', [6]), ('C', [4]), ('I', [('S', [3]), ('C', [8]), ('C', [5])])])])]),
        (1, 0, 'I', [('U', [('I', [('C', [2]), ('S', [3]), ('S', [1]), ('C', [5])]), ('C', [4])]), ('I', [('C', [6]), ('C', [1])])]),
        (1, 2, 'I', [('I', [('C', [6]), ('C', [1])]), ('U', [('C', [6]), ('C', [1])])]),
        (1, 3, 'I', [('I', [('C', [6]), ('C', [1])]), ('U', [('I', [('C', [4]), ('C', [10])]), ('I', [('C', [7]), ('C', [10]), ('U', [('I', [('C', [3]), ('C', [4])]), ('I', [('C', [4]), ('S', [9])]), ('I', [('S', [6]), ('S', [1]), ('C', [2]), ('C', [5]), ('S', [3])])])])])]),
        (1, 4, 'I', [('I', [('C', [6]), ('C', [1])]), ('U', [('C', [1]), ('I', [('C', [5]), ('S', [3]), ('C', [2])])])]),
        (1, 5, 'I', [('I', [('C', [6]), ('C', [1])]), ('I', [('C', [2]), ('U', [('C', [6]), ('C', [4]), ('I', [('S', [3]), ('C', [8]), ('C', [5])])])])]),        (2, 0, 'I', [('U', [('I', [('C', [2]), ('S', [3]), ('S', [1]), ('C', [5])]), ('C', [4])]), ('U', [('C', [6]), ('C', [1])])]),
        (2, 1, 'I', [('I', [('C', [6]), ('C', [1])]), ('U', [('C', [6]), ('C', [1])])]),
        (2, 3, 'I', [('U', [('C', [6]), ('C', [1])]), ('U', [('I', [('C', [4]), ('C', [10])]), ('I', [('C', [7]), ('C', [10]), ('U', [('I', [('C', [3]), ('C', [4])]), ('I', [('C', [4]), ('S', [9])]), ('I', [('S', [6]), ('S', [1]), ('C', [2]), ('C', [5]), ('S', [3])])])])])]),
        (2, 4, 'I', [('U', [('C', [6]), ('C', [1])]), ('U', [('C', [1]), ('I', [('C', [5]), ('S', [3]), ('C', [2])])])]),
        (2, 5, 'I', [('U', [('C', [6]), ('C', [1])]), ('I', [('C', [2]), ('U', [('C', [6]), ('C', [4]), ('I', [('S', [3]), ('C', [8]), ('C', [5])])])])]),
        (3, 0, 'I', [('U', [('I', [('C', [2]), ('S', [3]), ('S', [1]), ('C', [5])]), ('C', [4])]), ('U', [('I', [('C', [4]), ('C', [10])]), ('I', [('C', [7]), ('C', [10]), ('U', [('I', [('C', [3]), ('C', [4])]), ('I', [('C', [4]), ('S', [9])]), ('I', [('S', [6]), ('S', [1]), ('C', [2]), ('C', [5]), ('S', [3])])])])])]),
        (3, 1, 'I', [('I', [('C', [6]), ('C', [1])]), ('U', [('I', [('C', [4]), ('C', [10])]), ('I', [('C', [7]), ('C', [10]), ('U', [('I', [('C', [3]), ('C', [4])]), ('I', [('C', [4]), ('S', [9])]), ('I', [('S', [6]), ('S', [1]), ('C', [2]), ('C', [5]), ('S', [3])])])])])]),
        (3, 2, 'I', [('U', [('C', [6]), ('C', [1])]), ('U', [('I', [('C', [4]), ('C', [10])]), ('I', [('C', [7]), ('C', [10]), ('U', [('I', [('C', [3]), ('C', [4])]), ('I', [('C', [4]), ('S', [9])]), ('I', [('S', [6]), ('S', [1]), ('C', [2]), ('C', [5]), ('S', [3])])])])])]),
        (3, 4, 'I', [('U', [('I', [('C', [4]), ('C', [10])]), ('I', [('C', [7]), ('C', [10]), ('U', [('I', [('C', [3]), ('C', [4])]), ('I', [('C', [4]), ('S', [9])]), ('I', [('S', [6]), ('S', [1]), ('C', [2]), ('C', [5]), ('S', [3])])])])]), ('U', [('C', [1]), ('I', [('C', [5]), ('S', [3]), ('C', [2])])])]),
        (3, 5, 'I', [('U', [('I', [('C', [4]), ('C', [10])]), ('I', [('C', [7]), ('C', [10]), ('U', [('I', [('C', [3]), ('C', [4])]), ('I', [('C', [4]), ('S', [9])]), ('I', [('S', [6]), ('S', [1]), ('C', [2]), ('C', [5]), ('S', [3])])])])]), ('I', [('C', [2]), ('U', [('C', [6]), ('C', [4]), ('I', [('S', [3]), ('C', [8]), ('C', [5])])])])]),
        (4, 0, 'I', [('U', [('I', [('C', [2]), ('S', [3]), ('S', [1]), ('C', [5])]), ('C', [4])]), ('U', [('C', [1]), ('I', [('C', [5]), ('S', [3]), ('C', [2])])])]),
        (4, 1, 'I', [('I', [('C', [6]), ('C', [1])]), ('U', [('C', [1]), ('I', [('C', [5]), ('S', [3]), ('C', [2])])])]),
        (4, 2, 'I', [('U', [('C', [6]), ('C', [1])]), ('U', [('C', [1]), ('I', [('C', [5]), ('S', [3]), ('C', [2])])])]),
        (4, 3, 'I', [('U', [('I', [('C', [4]), ('C', [10])]), ('I', [('C', [7]), ('C', [10]), ('U', [('I', [('C', [3]), ('C', [4])]), ('I', [('C', [4]), ('S', [9])]), ('I', [('S', [6]), ('S', [1]), ('C', [2]), ('C', [5]), ('S', [3])])])])]), ('U', [('C', [1]), ('I', [('C', [5]), ('S', [3]), ('C', [2])])])]),
        (4, 5, 'I', [('U', [('C', [1]), ('I', [('C', [5]), ('S', [3]), ('C', [2])])]), ('I', [('C', [2]), ('U', [('C', [6]), ('C', [4]), ('I', [('S', [3]), ('C', [8]), ('C', [5])])])])]),
        (5, 0, 'I', [('U', [('I', [('C', [2]), ('S', [3]), ('S', [1]), ('C', [5])]), ('C', [4])]), ('I', [('C', [2]), ('U', [('C', [6]), ('C', [4]), ('I', [('S', [3]), ('C', [8]), ('C', [5])])])])]),
        (5, 1, 'I', [('I', [('C', [6]), ('C', [1])]), ('I', [('C', [2]), ('U', [('C', [6]), ('C', [4]), ('I', [('S', [3]), ('C', [8]), ('C', [5])])])])]),
        (5, 2, 'I', [('U', [('C', [6]), ('C', [1])]), ('I', [('C', [2]), ('U', [('C', [6]), ('C', [4]), ('I', [('S', [3]), ('C', [8]), ('C', [5])])])])]),
        (5, 3, 'I', [('U', [('I', [('C', [4]), ('C', [10])]), ('I', [('C', [7]), ('C', [10]), ('U', [('I', [('C', [3]), ('C', [4])]), ('I', [('C', [4]), ('S', [9])]), ('I', [('S', [6]), ('S', [1]), ('C', [2]), ('C', [5]), ('S', [3])])])])]), ('I', [('C', [2]), ('U', [('C', [6]), ('C', [4]), ('I', [('S', [3]), ('C', [8]), ('C', [5])])])])]),
        (5, 4, 'I', [('U', [('C', [1]), ('I', [('C', [5]), ('S', [3]), ('C', [2])])]), ('I', [('C', [2]), ('U', [('C', [6]), ('C', [4]), ('I', [('S', [3]), ('C', [8]), ('C', [5])])])])])
    ])
    def test_intersection(self, geometry, surfaces, no1, no2, opc, args):
        expected = create_node(opc, args, surfaces)
        result = Shape.intersection(geometry[no1], geometry[no2])
        assert result == expected

    @pytest.mark.parametrize('no1, no2, opc, args', [
        (0, 1, 'U', [('U', [('I', [('C', [2]), ('S', [3]), ('S', [1]), ('C', [5])]), ('C', [4])]), ('I', [('C', [6]), ('C', [1])])]),
        (0, 2, 'U', [('U', [('I', [('C', [2]), ('S', [3]), ('S', [1]), ('C', [5])]), ('C', [4])]), ('U', [('C', [6]), ('C', [1])])]),
        (0, 3, 'U', [('U', [('I', [('C', [2]), ('S', [3]), ('S', [1]), ('C', [5])]), ('C', [4])]), ('U', [('I', [('C', [4]), ('C', [10])]), ('I', [('C', [7]), ('C', [10]), ('U', [('I', [('C', [3]), ('C', [4])]), ('I', [('C', [4]), ('S', [9])]), ('I', [('S', [6]), ('S', [1]), ('C', [2]), ('C', [5]), ('S', [3])])])])])]),
        (0, 4, 'U', [('U', [('I', [('C', [2]), ('S', [3]), ('S', [1]), ('C', [5])]), ('C', [4])]), ('U', [('C', [1]), ('I', [('C', [5]), ('S', [3]), ('C', [2])])])]),
        (0, 5, 'U', [('U', [('I', [('C', [2]), ('S', [3]), ('S', [1]), ('C', [5])]), ('C', [4])]), ('I', [('C', [2]), ('U', [('C', [6]), ('C', [4]), ('I', [('S', [3]), ('C', [8]), ('C', [5])])])])]),
        (1, 0, 'U', [('U', [('I', [('C', [2]), ('S', [3]), ('S', [1]), ('C', [5])]), ('C', [4])]), ('I', [('C', [6]), ('C', [1])])]),
        (1, 2, 'U', [('I', [('C', [6]), ('C', [1])]), ('U', [('C', [6]), ('C', [1])])]),
        (1, 3, 'U', [('I', [('C', [6]), ('C', [1])]), ('U', [('I', [('C', [4]), ('C', [10])]), ('I', [('C', [7]), ('C', [10]), ('U', [('I', [('C', [3]), ('C', [4])]), ('I', [('C', [4]), ('S', [9])]), ('I', [('S', [6]), ('S', [1]), ('C', [2]), ('C', [5]), ('S', [3])])])])])]),
        (1, 4, 'U', [('I', [('C', [6]), ('C', [1])]), ('U', [('C', [1]), ('I', [('C', [5]), ('S', [3]), ('C', [2])])])]),
        (1, 5, 'U', [('I', [('C', [6]), ('C', [1])]), ('I', [('C', [2]), ('U', [('C', [6]), ('C', [4]), ('I', [('S', [3]), ('C', [8]), ('C', [5])])])])]),
        (2, 0, 'U', [('U', [('I', [('C', [2]), ('S', [3]), ('S', [1]), ('C', [5])]), ('C', [4])]), ('U', [('C', [6]), ('C', [1])])]),
        (2, 1, 'U', [('I', [('C', [6]), ('C', [1])]), ('U', [('C', [6]), ('C', [1])])]),
        (2, 3, 'U', [('U', [('C', [6]), ('C', [1])]), ('U', [('I', [('C', [4]), ('C', [10])]), ('I', [('C', [7]), ('C', [10]), ('U', [('I', [('C', [3]), ('C', [4])]), ('I', [('C', [4]), ('S', [9])]), ('I', [('S', [6]), ('S', [1]), ('C', [2]), ('C', [5]), ('S', [3])])])])])]),
        (2, 4, 'U', [('U', [('C', [6]), ('C', [1])]), ('U', [('C', [1]), ('I', [('C', [5]), ('S', [3]), ('C', [2])])])]),
        (2, 5, 'U', [('U', [('C', [6]), ('C', [1])]), ('I', [('C', [2]), ('U', [('C', [6]), ('C', [4]), ('I', [('S', [3]), ('C', [8]), ('C', [5])])])])]),
        (3, 0, 'U', [('U', [('I', [('C', [2]), ('S', [3]), ('S', [1]), ('C', [5])]), ('C', [4])]), ('U', [('I', [('C', [4]), ('C', [10])]), ('I', [('C', [7]), ('C', [10]), ('U', [('I', [('C', [3]), ('C', [4])]), ('I', [('C', [4]), ('S', [9])]), ('I', [('S', [6]), ('S', [1]), ('C', [2]), ('C', [5]), ('S', [3])])])])])]),
        (3, 1, 'U', [('I', [('C', [6]), ('C', [1])]), ('U', [('I', [('C', [4]), ('C', [10])]), ('I', [('C', [7]), ('C', [10]), ('U', [('I', [('C', [3]), ('C', [4])]), ('I', [('C', [4]), ('S', [9])]), ('I', [('S', [6]), ('S', [1]), ('C', [2]), ('C', [5]), ('S', [3])])])])])]),
        (3, 2, 'U', [('U', [('C', [6]), ('C', [1])]), ('U', [('I', [('C', [4]), ('C', [10])]), ('I', [('C', [7]), ('C', [10]), ('U', [('I', [('C', [3]), ('C', [4])]), ('I', [('C', [4]), ('S', [9])]), ('I', [('S', [6]), ('S', [1]), ('C', [2]), ('C', [5]), ('S', [3])])])])])]),
        (3, 4, 'U', [('U', [('I', [('C', [4]), ('C', [10])]), ('I', [('C', [7]), ('C', [10]), ('U', [('I', [('C', [3]), ('C', [4])]), ('I', [('C', [4]), ('S', [9])]), ('I', [('S', [6]), ('S', [1]), ('C', [2]), ('C', [5]), ('S', [3])])])])]), ('U', [('C', [1]), ('I', [('C', [5]), ('S', [3]), ('C', [2])])])]),
        (3, 5, 'U', [('U', [('I', [('C', [4]), ('C', [10])]), ('I', [('C', [7]), ('C', [10]), ('U', [('I', [('C', [3]), ('C', [4])]), ('I', [('C', [4]), ('S', [9])]), ('I', [('S', [6]), ('S', [1]), ('C', [2]), ('C', [5]), ('S', [3])])])])]), ('I', [('C', [2]), ('U', [('C', [6]), ('C', [4]), ('I', [('S', [3]), ('C', [8]), ('C', [5])])])])]),        (4, 0, 'U', [('U', [('I', [('C', [2]), ('S', [3]), ('S', [1]), ('C', [5])]), ('C', [4])]), ('U', [('C', [1]), ('I', [('C', [5]), ('S', [3]), ('C', [2])])])]),
        (4, 1, 'U', [('I', [('C', [6]), ('C', [1])]), ('U', [('C', [1]), ('I', [('C', [5]), ('S', [3]), ('C', [2])])])]),
        (4, 2, 'U', [('U', [('C', [6]), ('C', [1])]), ('U', [('C', [1]), ('I', [('C', [5]), ('S', [3]), ('C', [2])])])]),
        (4, 3, 'U', [('U', [('I', [('C', [4]), ('C', [10])]), ('I', [('C', [7]), ('C', [10]), ('U', [('I', [('C', [3]), ('C', [4])]), ('I', [('C', [4]), ('S', [9])]), ('I', [('S', [6]), ('S', [1]), ('C', [2]), ('C', [5]), ('S', [3])])])])]), ('U', [('C', [1]), ('I', [('C', [5]), ('S', [3]), ('C', [2])])])]),
        (4, 5, 'U', [('U', [('C', [1]), ('I', [('C', [5]), ('S', [3]), ('C', [2])])]), ('I', [('C', [2]), ('U', [('C', [6]), ('C', [4]), ('I', [('S', [3]), ('C', [8]), ('C', [5])])])])]),
        (5, 0, 'U', [('U', [('I', [('C', [2]), ('S', [3]), ('S', [1]), ('C', [5])]), ('C', [4])]), ('I', [('C', [2]), ('U', [('C', [6]), ('C', [4]), ('I', [('S', [3]), ('C', [8]), ('C', [5])])])])]),
        (5, 1, 'U', [('I', [('C', [6]), ('C', [1])]), ('I', [('C', [2]), ('U', [('C', [6]), ('C', [4]), ('I', [('S', [3]), ('C', [8]), ('C', [5])])])])]),
        (5, 2, 'U', [('U', [('C', [6]), ('C', [1])]), ('I', [('C', [2]), ('U', [('C', [6]), ('C', [4]), ('I', [('S', [3]), ('C', [8]), ('C', [5])])])])]),
        (5, 3, 'U', [('U', [('I', [('C', [4]), ('C', [10])]), ('I', [('C', [7]), ('C', [10]), ('U', [('I', [('C', [3]), ('C', [4])]), ('I', [('C', [4]), ('S', [9])]), ('I', [('S', [6]), ('S', [1]), ('C', [2]), ('C', [5]), ('S', [3])])])])]), ('I', [('C', [2]), ('U', [('C', [6]), ('C', [4]), ('I', [('S', [3]), ('C', [8]), ('C', [5])])])])]),
        (5, 4, 'U', [('U', [('C', [1]), ('I', [('C', [5]), ('S', [3]), ('C', [2])])]), ('I', [('C', [2]), ('U', [('C', [6]), ('C', [4]), ('I', [('S', [3]), ('C', [8]), ('C', [5])])])])])
    ])
    def test_union(self, geometry, surfaces, no1, no2, opc, args):
        expected = create_node(opc, args, surfaces)
        result = Shape.union(geometry[no1], geometry[no2])
        assert result == expected

    @pytest.mark.parametrize('geom_no', range(len(basic_geoms)))
    @pytest.mark.parametrize('point, ans', [
        ([-6, 0, 0],     [-1, -1, -1, -1, -1, -1, -1, +1, -1, -1, -1, +1]),
        ([-3.5, 0, 0],   [+1, -1, -1, +1, -1, +1, -1, +1, -1, -1, -1, +1]),
        ([-3.5, 1.5, 0], [-1, -1, -1, -1, -1, -1, -1, +1, -1, -1, -1, +1]),
        ([-2.5, 1.5, 0], [+1, -1, -1, +1, +1, -1, -1, +1, -1, -1, -1, +1]),
        ([-1, 2.5, 0],   [-1, -1, -1, -1, -1, -1, -1, +1, -1, -1, -1, +1]),
        ([1, -1.5, 0],   [+1, -1, -1, +1, +1, -1, -1, +1, -1, -1, -1, +1]),
        ([1, -0.5, 0],   [+1, -1, -1, +1, +1, +1, -1, +1, -1, -1, -1, +1]),
        ([2.5, 0.5, 0],  [-1, -1, +1, -1, +1, +1, +1, -1, -1, -1, -1, +1]),
        ([4, -0.5, 0],   [-1, +1, +1, -1, +1, +1, +1, -1, -1, -1, -1, +1]),
        ([5.5, 0.5, 0],  [-1, -1, +1, -1, +1, -1, +1, -1, -1, -1, -1, +1]),
        ([7, -0.5, 0],   [-1, -1, -1, -1, -1, -1, -1, +1, -1, -1, -1, +1]),
        ([[-6, 0, 0], [-3.5, 0, 0], [-3.5, 1.5, 0], [-2.5, 1.5, 0],
          [-1, 2.5, 0], [1, -1.5, 0], [1, -0.5, 0], [2.5, 0.5, 0],
          [4, -0.5, 0], [5.5, 0.5, 0], [7, -0.5, 0]],
         [[-1, +1, -1, +1, -1, +1, +1, -1, -1, -1, -1],
          [-1, -1, -1, -1, -1, -1, -1, -1, +1, -1, -1],
          [-1, -1, -1, -1, -1, -1, -1, +1, +1, +1, -1],
          [-1, +1, -1, +1, -1, +1, +1, -1, -1, -1, -1],
          [-1, -1, -1, +1, -1, +1, +1, +1, +1, +1, -1],
          [-1, +1, -1, -1, -1, -1, +1, +1, +1, -1, -1],
          [-1, -1, -1, -1, -1, -1, -1, +1, +1, +1, -1],
          [+1, +1, +1, +1, +1, +1, +1, -1, -1, -1, +1],
          [-1, -1, -1, -1, -1, -1, -1, -1, -1, -1, -1],
          [-1, -1, -1, -1, -1, -1, -1, -1, -1, -1, -1],
          [-1, -1, -1, -1, -1, -1, -1, -1, -1, -1, -1],
          [+1, +1, +1, +1, +1, +1, +1, +1, +1, +1, +1]]
         )
    ])
    def test_points(self, geometry, geom_no, point, ans):
        ans = ans[geom_no]
        result = geometry[geom_no].test_points(point)
        np.testing.assert_array_equal(result, ans)

    @pytest.mark.parametrize('case_no, expected', enumerate([
        5, 2, 2, 13, 4, 6, 4, 4, 3, 2
    ]))
    def test_complexity(self, geometry, case_no, expected):
        assert geometry[case_no].complexity() == expected

    box_data = [
        [[1.25, 1.75, 1.5], 2.5, 3.5, 3],
        [[-3.25, -1.5, 1.5], 2.5, 3, 3],
        [[5.5, -0.75, 0.75], 2, 1.5, 1.5]
    ]

    @pytest.fixture(scope='class')
    def box(self):
        boxes = [Box(*b) for b in self.box_data]
        return boxes

    @pytest.mark.parametrize('box_no', range(len(box_data)))
    @pytest.mark.parametrize('case_no, expected', enumerate([
        (0, 0, -1),
        (-1, -1, 0),
        (0, -1, 0),
        (0, 0, -1),
        (0, 0, 0),
        (0, 0, 0)
    ]))
    def test_box(self, geometry, box, box_no, case_no, expected):
        result = geometry[case_no].test_box(box[box_no])
        assert result == expected[box_no]

    @pytest.mark.slow
    @pytest.mark.parametrize('tol', [0.2, None])
    @pytest.mark.parametrize('case_no, expected', enumerate([
        [[-4, 4], [-2, 2], [-2, 2]],
        [[3, 5], [-1, 1], [-1, 1]],
        [[2, 6], [-2, 2], [-2, 2]],
        [[-4, 4], [-2, 2], [-2, 2]],
        [[-3, 6], [-2, 2], [-2, 2]],
        [[-4, 5], [-1, 1], [-1, 1]],
        [[2, 6], [-2, 2], [-2, 2]]
    ]))
    def test_bounding_box(self, geometry, tol, case_no, expected):
        base = [0, 0, 0]
        dims = [30, 30, 30]
        gb = Box(base, dims[0], dims[1], dims[2])
        if tol is not None:
            bb = geometry[case_no].bounding_box(box=gb, tol=tol)
        else:
            tol = 100.0
            bb = geometry[case_no].bounding_box()
        for j, (low, high) in enumerate(expected):
            bbdim = 0.5 * bb.dimensions[j]
            assert bb.center[j] - bbdim <= low
            assert bb.center[j] - bbdim >= low - tol
            assert bb.center[j] + bbdim >= high
            assert bb.center[j] + bbdim <= high + tol

    @pytest.mark.slow
    @pytest.mark.parametrize('box_no', range(len(box_data)))
    @pytest.mark.parametrize('case_no, expected', enumerate([
        [7.4940,  3.6652,  0],
        [0,       0,   0.1636],
        [0.35997, 0,   2.3544],
        [7.4940,  3.6652,  0],
        [7.8540,  3.1416, 2.3544],
        [1.9635,  1.30900, 0.1636]
    ]))
    def test_volume(self, geometry, box, box_no, case_no, expected):
        v = geometry[case_no].volume(box[box_no], min_volume=1.e-4)
        assert v == pytest.approx(expected[box_no], rel=1.e-2)

    @pytest.mark.parametrize('case_no, expected', enumerate([
        [2, 3, 1, 5, 4],
        [6, 1],
        [6, 1],
        [6, 1, 2, 5, 3, 4, 9, 7, 10],
        [5, 3, 2, 1],
        [3, 8, 5, 4, 6, 2],
        [1, 5],
        [1, 5],
        [2, 11, 12],
        [1, 6],
        [2, 11, 12],
        [13, 12]
    ]))
    def test_get_surface(self, geometry, surfaces, case_no, expected):
        expected = set(surfaces[s] for s in expected)
        surfs = geometry[case_no].get_surfaces()
        assert surfs == expected

<<<<<<< HEAD
    @pytest.mark.parametrize('case_no, replace_names', enumerate([
        [2, 3, 1, 5, 4],
        [],
        [6],
        [1, 5, 7, 10],
        [5, 3, 2],
        [3, 8, 5, 4, 6, 2],
        [1, 5],
        [5],
        [12],
        [1, 6],
        [2, 11, 12],
        [13, 12]
    ]))
    def test_replace_surf(self, geometry, case_no, replace_names):
        surfs = {s.name(): s for s in geometry[case_no].get_surfaces()}
        replace_dict = {}
        for name in replace_names:
            s = surfs[name]
            replace_dict[s] = s.transform(Transformation())
        new_shape = geometry[case_no].replace_surfaces(replace_dict)
        new_surfs = new_shape.get_surfaces()
        ids = {id(s) for s in new_surfs}
        ids_ans = {id(s) if n not in replace_names else id(replace_dict[s]) for n, s in surfs.items()}
        assert ids == ids_ans
=======
    @pytest.mark.parametrize('case_no, polish', enumerate(polish_cases))
    def test_pickle(self, surfaces, case_no, polish):
        polish = [self.filter_arg(a, surfaces) for a in polish]
        g = Shape.from_polish_notation(polish)
        # The idea is to generate many random points. This points have some
        # definite test results with respect to the body being tested.
        # After transformation they must have absolutely the same results.
        points = np.random.random((10000, 3))
        points -= np.array([0.5, 0.5, 0.5])
        points *= np.array([20, 10, 10])
        results = g.test_points(points)
        with open('test.pic', 'bw') as f:
            pickle.dump(g, f, pickle.HIGHEST_PROTOCOL)
        with open('test.pic', 'br') as f:
            g_pic = pickle.load(f)
        result_pic = g_pic.test_points(points)
        np.testing.assert_array_equal(results, result_pic)
>>>>>>> 5d93d058


class TestBody:
    kwarg_data = [
        {'name': 1},
        {'name': 2, 'MAT': Material(atomic=[('C-12', 1)], density=3.5)},
        {'name': 3, 'U': 4},
        {'name': 4, 'U': 5, 'MAT': Material(atomic=[('C-12', 1)], density=2.7)}
    ]

    @pytest.mark.parametrize('case_no', range(len(basic_geoms)))
    @pytest.mark.parametrize('kwargs', kwarg_data)
    def test_create(self, geometry, case_no, kwargs):
        shape = geometry[case_no]
        body = Body(shape, **kwargs)
        assert body.shape == shape
        for k, v in kwargs.items():
            assert body.options[k] == v
        assert body.material() == kwargs.get('MAT', None)

    @pytest.mark.parametrize('case_no, polish', enumerate(TestShape.polish_cases))
    def test_create_polish(self, geometry, surfaces, case_no, polish):
        polish = [TestShape.filter_arg(a, surfaces) for a in polish]
        body = Body(polish)
        assert body.shape == geometry[case_no]

    @pytest.mark.parametrize('kwargs', kwarg_data)
    @pytest.mark.parametrize('no1, no2',
        [(i, j) for i in range(len(basic_geoms)) \
                for j in range(len(basic_geoms)) if i != j]
    )
    def test_intersection(self, geometry, no1, no2, kwargs):
        body1 = Body(geometry[no1], **kwargs)
        body2 = Body(geometry[no2], name='1001')
        body = body1.intersection(body2)
        assert body.shape == body1.shape.intersection(body2.shape)
        for k, v in kwargs.items():
            assert body.options[k] == v

    @pytest.mark.parametrize('kwargs', kwarg_data)
    @pytest.mark.parametrize('no1, no2',
        [(i, j) for i in range(len(basic_geoms)) \
                for j in range(len(basic_geoms)) if i != j]
    )
    def test_union(self, geometry, no1, no2, kwargs):
        body1 = Body(geometry[no1], **kwargs)
        body2 = Body(geometry[no2], name='1001')
        body = body1.union(body2)
        assert body.shape == body1.shape.union(body2.shape)
        for k, v in kwargs.items():
            assert body.options[k] == v

    @pytest.mark.slow
    @pytest.mark.parametrize('kwarg', kwarg_data)
    @pytest.mark.parametrize('case_no, expected', [
        (0, [2, 'C', 3, 'I', 1, 'I', 5, 'C', 'I', 4, 'C', 'U']),
        (1, [6, 'C']),
        (2, [1, 'C']),
        (3, [2, 'C', 3, 'I', 1, 'I', 5, 'C', 'I', 4, 'C', 'U']),
        (4, [5, 'C', 3, 'I', 2, 'C', 'I', 1, 'C', 'U']),
        (5, [3, 8, 'C', 'I', 5, 'C', 'I', 4, 'C', 'U', 6, 'C', 'U']),
        pytest.param(6, [4, 'C'], marks=pytest.mark.xfail(reason="need full simplification approach")),
        pytest.param(7, [4], marks=pytest.mark.xfail(reason="need full simplification approach")),
        (8, [Shape('E')]),
        (9, [Shape('E')]),
        (10, [Shape('E')]),
        (11, [Shape('R')])
    ])
    def test_simplify(self, geometry, surfaces, case_no, expected, kwarg):
        expected = [TestShape.filter_arg(a, surfaces) for a in expected]
        expected_shape = Shape.from_polish_notation(expected)
        body = Body(geometry[case_no], **kwarg)
        gb = Box([3, 0, 0], 26, 20, 20)
        simple_body = body.simplify(min_volume=0.001, box=gb)
        assert simple_body.shape == expected_shape
        for k, v in kwarg.items():
            assert simple_body.options[k] == v
        assert simple_body.material() == kwarg.get('MAT', None)

    @pytest.mark.parametrize('fill_tr', [
        None,
        Transformation(translation=[2, -1, -0.5]),
        Transformation(translation=[1, 2, 3]),
        Transformation(translation=[-4, 2, -3]),
        Transformation(translation=[3, 0, 9],
                       rotation=[30, 60, 90, 120, 30, 90, 90, 90, 0],
                       indegrees=True),
        Transformation(translation=[1, 4, -2],
                       rotation=[0, 90, 90, 90, 30, 60, 90, 120, 30],
                       indegrees=True),
        Transformation(translation=[-2, 5, 3],
                       rotation=[30, 90, 60, 90, 0, 90, 120, 90, 30],
                       indegrees=True)
    ])
    @pytest.mark.parametrize('tr', [
        Transformation(translation=[-3, 2, 0.5]),
        Transformation(translation=[1, 2, 3]),
        Transformation(translation=[-4, 2, -3]),
        Transformation(translation=[3, 0, 9],
                       rotation=[30, 60, 90, 120, 30, 90, 90, 90, 0],
                       indegrees=True),
        Transformation(translation=[1, 4, -2],
                       rotation=[0, 90, 90, 90, 30, 60, 90, 120, 30],
                       indegrees=True),
        Transformation(translation=[-2, 5, 3],
                       rotation=[30, 90, 60, 90, 0, 90, 120, 90, 30],
                       indegrees=True)
    ])
    @pytest.mark.parametrize('case_no', range(len(basic_geoms)))
    def test_transform(self, geometry, tr, case_no, fill_tr):
        # The idea is to generate many random points. This points have some
        # definite test results with respect to the body being tested.
        # After transformation they must have absolutely the same results.
        points = np.random.random((10000, 3))
        points -= np.array([0.5, 0.5, 0.5])
        points *= np.array([20, 10, 10])

        if fill_tr is not None:
            fill = {'transform': fill_tr}
            points1 = fill_tr.apply2point(points)
        else:
            fill = None
            points1 = points
        body = Body(geometry[case_no], FILL=fill)
        results = body.shape.test_points(points1)

        new_body = body.transform(tr)
        if fill_tr:
            points2 = new_body.options['FILL']['transform'].apply2point(points)
        else:
            points2 = tr.apply2point(points)
        new_results = new_body.shape.test_points(points2)
        # TODO: Check testing of FILL without 'transform' case
        np.testing.assert_array_equal(results, new_results)

    @pytest.mark.skip
    def test_print(self):
        raise NotImplementedError

    @pytest.mark.skip
    def test_fill(self):
        raise NotImplementedError<|MERGE_RESOLUTION|>--- conflicted
+++ resolved
@@ -116,10 +116,6 @@
         args = [self.filter_arg(a, surfaces) for a in args]
         ans_args = sorted([self.filter_arg(a, surfaces) for a in ans_args], key=hash)
         shape = Shape(opc, *args)
-<<<<<<< HEAD
-=======
-        # print(shape)
->>>>>>> 5d93d058
         assert shape.opc == ans_opc
         assert shape.args == tuple(ans_args)
 
@@ -376,7 +372,25 @@
         surfs = geometry[case_no].get_surfaces()
         assert surfs == expected
 
-<<<<<<< HEAD
+    @pytest.mark.parametrize('case_no, polish', enumerate(polish_cases))
+    def test_pickle(self, surfaces, case_no, polish):
+        polish = [self.filter_arg(a, surfaces) for a in polish]
+        g = Shape.from_polish_notation(polish)
+        # The idea is to generate many random points. This points have some
+        # definite test results with respect to the body being tested.
+        # After body saving and loading they must have absolutely the same
+        # results.
+        points = np.random.random((10000, 3))
+        points -= np.array([0.5, 0.5, 0.5])
+        points *= np.array([20, 10, 10])
+        results = g.test_points(points)
+        with open('test.pic', 'bw') as f:
+            pickle.dump(g, f, pickle.HIGHEST_PROTOCOL)
+        with open('test.pic', 'br') as f:
+            g_pic = pickle.load(f)
+        result_pic = g_pic.test_points(points)
+        np.testing.assert_array_equal(results, result_pic)
+
     @pytest.mark.parametrize('case_no, replace_names', enumerate([
         [2, 3, 1, 5, 4],
         [],
@@ -402,25 +416,6 @@
         ids = {id(s) for s in new_surfs}
         ids_ans = {id(s) if n not in replace_names else id(replace_dict[s]) for n, s in surfs.items()}
         assert ids == ids_ans
-=======
-    @pytest.mark.parametrize('case_no, polish', enumerate(polish_cases))
-    def test_pickle(self, surfaces, case_no, polish):
-        polish = [self.filter_arg(a, surfaces) for a in polish]
-        g = Shape.from_polish_notation(polish)
-        # The idea is to generate many random points. This points have some
-        # definite test results with respect to the body being tested.
-        # After transformation they must have absolutely the same results.
-        points = np.random.random((10000, 3))
-        points -= np.array([0.5, 0.5, 0.5])
-        points *= np.array([20, 10, 10])
-        results = g.test_points(points)
-        with open('test.pic', 'bw') as f:
-            pickle.dump(g, f, pickle.HIGHEST_PROTOCOL)
-        with open('test.pic', 'br') as f:
-            g_pic = pickle.load(f)
-        result_pic = g_pic.test_points(points)
-        np.testing.assert_array_equal(results, result_pic)
->>>>>>> 5d93d058
 
 
 class TestBody:
