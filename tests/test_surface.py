import io
import pytest
import numpy as np
import pickle

from mckit.transformation import Transformation
<<<<<<< HEAD
from mckit.surface import (
    Plane, GQuadratic, Torus, Sphere, Cylinder, Cone, create_surface,
)
=======
from mckit.surface import Plane, GQuadratic, Torus, Sphere, Cylinder, Cone, \
    create_surface, BOX, RCC
>>>>>>> 347822de
from mckit.box import Box


@pytest.fixture(scope='module', params=[
    {},
    {'translation': [1, 2, -3], 'indegrees': True,
     'rotation': [30, 60, 90, 120, 30, 90, 90, 90, 0]}
])
def transform(request):
    return Transformation(**request.param)


@pytest.fixture(scope='module')
def box():
    return Box([0, 0, 0], 2, 2, 2)


def pass_through_pickle(surf):
    with io.BytesIO() as f:
        pickle.dump(surf, f)
        f.seek(0)
        return pickle.load(f)


def assert_mcnp_repr(desc, answer):
    if '\n' in desc:
        assert desc.split() == answer.split()
    else:
        assert desc == answer


@pytest.mark.parametrize('cls, kind, params, expected', [
      (Plane, 'PX', [5.3], {'_v': [1, 0, 0], '_k': -5.3}),                                                       # 0
      (Plane, 'PY', [5.4], {'_v': [0, 1, 0], '_k': -5.4}),                                                       # 1
      (Plane, 'PZ', [5.5], {'_v': [0, 0, 1], '_k': -5.5}),
      (Plane, 'P', [3.2, -1.4, 5.7, -4.8], {'_v': [0.47867947, -0.20942227, 0.8526478], '_k': 0.7180192041541256}),
      (Plane, 'X', [5.6, 6.7], {'_v': [1, 0, 0], '_k': -5.6}),
      (Plane, 'Y', [5.7, 6.8], {'_v': [0, 1, 0], '_k': -5.7}),
      (Plane, 'Z', [5.8, -6.9], {'_v': [0, 0, 1], '_k': -5.8}),
      (Plane, 'X', [5.6, 6.7, 5.6, -7.9], {'_v': [1, 0, 0], '_k': -5.6}),
      (Plane, 'Y', [5.7, 6.8, 5.7, 6.2], {'_v': [0, 1, 0], '_k': -5.7}),
      (Plane, 'Z', [5.8, -6.9, 5.8, -9.9], {'_v': [0, 0, 1], '_k': -5.8}),
      (Sphere, 'SO', [6.1], {'_center': [0, 0, 0], '_radius': 6.1}),
      (Sphere, 'SX', [-3.4, 6.2], {'_center': [-3.4, 0, 0], '_radius': 6.2}),                                     # 10
      (Sphere, 'SY', [3.5, 6.3], {'_center': [0, 3.5, 0], '_radius': 6.3}),
      (Sphere, 'SZ', [-3.6, 6.4], {'_center': [0, 0, -3.6], '_radius': 6.4}),
      (Sphere, 'S', [3.7, -3.8, 3.9, 6.5], {'_center': [3.7, -3.8, 3.9], '_radius': 6.5}),
      (Cylinder, 'CX', [6.6], {'_pt': [0, 0, 0], '_axis': [1, 0, 0], '_radius': 6.6}),
      (Cylinder, 'CY', [6.7], {'_pt': [0, 0, 0], '_axis': [0, 1, 0], '_radius': 6.7}),
      (Cylinder, 'CZ', [6.8], {'_pt': [0, 0, 0], '_axis': [0, 0, 1], '_radius': 6.8}),
      (Cylinder, 'C/X', [4.0, -4.1, 6.9], {'_pt': [0, 4.0, -4.1], '_axis': [1, 0, 0], '_radius': 6.9}),
      (Cylinder, 'C/Y', [-4.2, 4.3, 7.0], {'_pt': [-4.2, 0, 4.3], '_axis': [0, 1, 0], '_radius': 7.0}),
      (Cylinder, 'C/Z', [4.4, 4.5, 7.1], {'_pt': [4.4, 4.5, 0], '_axis': [0, 0, 1], '_radius': 7.1}),
      (Cylinder, 'X', [1.2, 3.4, 8.4, 3.4], {'_pt': [0, 0, 0], '_axis': [1, 0, 0], '_radius': 3.4}),              # 20
      (Cylinder, 'Y', [1.2, 3.4, 8.4, 3.4], {'_pt': [0, 0, 0], '_axis': [0, 1, 0], '_radius': 3.4}),
      (Cylinder, 'Z', [1.2, 3.4, 8.4, 3.4], {'_pt': [0, 0, 0], '_axis': [0, 0, 1], '_radius': 3.4}),
      (Cone, 'KX', [4.6, 0.33], {'_apex': [4.6, 0, 0], '_axis': [1, 0, 0], '_t2': 0.33, '_sheet': 0}),
      (Cone, 'KY', [4.7, 0.33], {'_apex': [0, 4.7, 0], '_axis': [0, 1, 0], '_t2': 0.33, '_sheet': 0}),
      (Cone, 'KZ', [-4.8, 0.33], {'_apex': [0, 0, -4.8], '_axis': [0, 0, 1], '_t2': 0.33, '_sheet': 0}),
      (Cone, 'K/X', [4.9, -5.0, 5.1, 0.33], {'_apex': [4.9, -5.0, 5.1], '_axis': [1, 0, 0], '_t2': 0.33, '_sheet': 0}),
      (Cone, 'K/Y', [-5.0, -5.1, 5.2, 0.33], {'_apex': [-5.0, -5.1, 5.2], '_axis': [0, 1, 0], '_t2': 0.33, '_sheet': 0}),
      (Cone, 'K/Z', [5.3, 5.4, 5.5, 0.33], {'_apex': [5.3, 5.4, 5.5], '_axis': [0, 0, 1], '_t2': 0.33, '_sheet': 0}),
      (Cone, 'KX', [4.6, 0.33, +1], {'_apex': [4.6, 0, 0], '_axis': [1, 0, 0], '_t2': 0.33, '_sheet': +1}),
      (Cone, 'KY', [4.7, 0.33, +1], {'_apex': [0, 4.7, 0], '_axis': [0, 1, 0], '_t2': 0.33, '_sheet': +1}),       # 30
      (Cone, 'KZ', [-4.8, 0.33, +1], {'_apex': [0, 0, -4.8], '_axis': [0, 0, 1], '_t2': 0.33, '_sheet': +1}),
      (Cone, 'X', [-1.0, 1.0, 1.0, 2.0], {'_apex': [-3.0, 0, 0], '_axis': [1, 0, 0], '_t2': 0.25, '_sheet': +1}),
      (Cone, 'X', [-2.5, 4.5, -0.5, 3.5], {'_apex': [6.5, 0, 0], '_axis': [1, 0, 0], '_t2': 0.25, '_sheet': -1}),
      (Cone, 'X', [1.0, 2.0, -1.0, 1.0], {'_apex': [-3.0, 0, 0], '_axis': [1, 0, 0], '_t2': 0.25, '_sheet': +1}),
      (Cone, 'X', [-0.5, 3.5, -2.5, 4.5], {'_apex': [6.5, 0, 0], '_axis': [1, 0, 0], '_t2': 0.25, '_sheet': -1}),
      (Cone, 'Y', [-1.0, 1.0, 1.0, 2.0], {'_apex': [0, -3.0, 0], '_axis': [0, 1, 0], '_t2': 0.25, '_sheet': +1}),
      (Cone, 'Y', [-2.5, 4.5, -0.5, 3.5], {'_apex': [0, 6.5, 0], '_axis': [0, 1, 0], '_t2': 0.25, '_sheet': -1}),
      (Cone, 'Y', [1.0, 2.0, -1.0, 1.0], {'_apex': [0, -3.0, 0], '_axis': [0, 1, 0], '_t2': 0.25, '_sheet': +1}),
      (Cone, 'Y', [-0.5, 3.5, -2.5, 4.5], {'_apex': [0, 6.5, 0], '_axis': [0, 1, 0], '_t2': 0.25, '_sheet': -1}),
      (Cone, 'Z', [-1.0, 1.0, 1.0, 2.0], {'_apex': [0, 0, -3.0], '_axis': [0, 0, 1], '_t2': 0.25, '_sheet': +1}),  # 40
      (Cone, 'Z', [-2.5, 4.5, -0.5, 3.5], {'_apex': [0, 0, 6.5], '_axis': [0, 0, 1], '_t2': 0.25, '_sheet': -1}),
      (Cone, 'Z', [1.0, 2.0, -1.0, 1.0], {'_apex': [0, 0, -3.0], '_axis': [0, 0, 1], '_t2': 0.25, '_sheet': +1}),
      (Cone, 'Z', [-0.5, 3.5, -2.5, 4.5], {'_apex': [0, 0, 6.5], '_axis': [0, 0, 1], '_t2': 0.25, '_sheet': -1}),
      (Cone, 'K/X', [4.9, -5.0, 5.1, 0.33, +1], {'_apex': [4.9, -5.0, 5.1], '_axis': [1, 0, 0], '_t2': 0.33, '_sheet': +1}),
      (Cone, 'K/Y', [-5.0, -5.1, 5.2, 0.33, +1], {'_apex': [-5.0, -5.1, 5.2], '_axis': [0, 1, 0], '_t2': 0.33, '_sheet': +1}),
      (Cone, 'K/Z', [5.3, 5.4, 5.5, 0.33, +1], {'_apex': [5.3, 5.4, 5.5], '_axis': [0, 0, 1], '_t2': 0.33, '_sheet': +1}),
      (Cone, 'KX', [4.6, 0.33, -1], {'_apex': [4.6, 0, 0], '_axis': [1, 0, 0], '_t2': 0.33, '_sheet': -1}),
      (Cone, 'KY', [4.7, 0.33, -1], {'_apex': [0, 4.7, 0], '_axis': [0, 1, 0], '_t2': 0.33, '_sheet': -1}),
      (Cone, 'KZ', [-4.8, 0.33, -1], {'_apex': [0, 0, -4.8], '_axis': [0, 0, 1], '_t2': 0.33, '_sheet': -1}),
      (Cone, 'K/X', [4.9, -5.0, 5.1, 0.33, -1], {'_apex': [4.9, -5.0, 5.1], '_axis': [1, 0, 0], '_t2': 0.33, '_sheet': -1}),  # 50
      (Cone, 'K/Y', [-5.0, -5.1, 5.2, 0.33, -1], {'_apex': [-5.0, -5.1, 5.2], '_axis': [0, 1, 0], '_t2': 0.33, '_sheet': -1}),
      (Cone, 'K/Z', [5.3, 5.4, 5.5, 0.33, -1], {'_apex': [5.3, 5.4, 5.5], '_axis': [0, 0, 1], '_t2': 0.33, '_sheet': -1}),
      (Torus, 'TX', [1, 2, -3, 5, 0.5, 0.8], {'_center': [1, 2, -3], '_axis': [1, 0, 0], '_R': 5, '_a': 0.5, '_b': 0.8}),
      (Torus, 'TY', [-4, 5, -6, 3, 0.9, 0.2], {'_center': [-4, 5, -6], '_axis': [0, 1, 0], '_R': 3, '_a': 0.9, '_b': 0.2}),
      (Torus, 'TZ', [0, -3, 5, 1, 0.1, 0.2], {'_center': [0, -3, 5], '_axis': [0, 0, 1], '_R': 1, '_a': 0.1, '_b': 0.2}),
      (GQuadratic, 'SQ', [0.5, -2.5, 3.0, 1.1, -1.3, -5.4, -7.0, 3.2, -1.7, 8.4], {'_m': np.diag([0.5, -2.5, 3.0]), '_v': 2 * np.array([1.1 - 0.5 * 3.2, -1.3 - 2.5 * 1.7, -5.4 - 3.0 * 8.4]), '_k': 0.5 * 3.2 ** 2 - 2.5 * 1.7 ** 2 + 3.0 * 8.4 ** 2 - 7.0 - 2 * ( 1.1 * 3.2 + 1.3 * 1.7 - 5.4 * 8.4)}),
      (GQuadratic, 'GQ', [1, 2, 3, 4, 5, 6, 7, 8, 9, -10], {'_m': [[1, 2, 3], [2, 2, 2.5], [3, 2.5, 3]], '_v': [7, 8, 9], '_k': -10}),
])
def test_surface_creation(cls, kind, params, expected):
    surf = create_surface(kind, *params)
    assert isinstance(surf, cls)
    for attr_name, attr_value in expected.items():
        surf_attr = getattr(surf, attr_name)
        np.testing.assert_array_almost_equal(surf_attr, attr_value)


@pytest.mark.parametrize('tr', [
    None,
    Transformation([0, 0, 0], [20.0, 70.0, 90, 110.0, 20.0, 90, 90, 90, 0], indegrees=True)
])
@pytest.mark.parametrize('cls, kind, params', [
    (Plane, 'P', [3.2, -1.4, 5.7, -4.8]),
    (Plane, 'P', [3.28434343457632, -1.48888888888888, 5.7341411411414, -4.8]),
    (Plane, 'P', [-0.176628496439844, -0.005226281717615, 0.984263714776080,
                  342.264078203542790]),
    (Sphere, 'S', [3.7, -3.8, 3.9, 6.5]),
    (Cylinder, 'CX', [6.6]),
    (Cylinder, 'CY', [6.7]),
    (Cylinder, 'CZ', [6.8]),
    (Cylinder, 'C/X', [4.0, -4.1, 6.9]),
    (Cylinder, 'C/Y', [-4.2, 4.3, 7.0]),
    (Cylinder, 'C/Z', [4.4, 4.5, 7.1]),
    (Cylinder, 'C/X', [72.4, 157.0, 25.5]),
    (Cylinder, 'X', [1.2, 3.4, 8.4, 3.4]),
    (Cylinder, 'Y', [1.2, 3.4, 8.4, 3.4]),
    (Cylinder, 'Z', [1.2, 3.4, 8.4, 3.4]),
    (Cone, 'KX', [4.6, 0.33]),
    (Cone, 'KY', [4.7, 0.33]),
    (Cone, 'KX', [4.77777777777777777, 0.333333333333333]),
    (Cone, 'KZ', [-4.8, 0.33]),
    (Cone, 'K/X', [4.9, -5.0, 5.1, 0.33]),
    (Cone, 'K/Y', [-5.0, -5.1, 5.2, 0.33]),
    (Cone, 'K/Z', [5.3, 5.4, 5.5, 0.33]),
    (Cone, 'KX', [4.6, 0.33, +1]),
    (Cone, 'KY', [4.7, 0.33, +1]),
    (Cone, 'KZ', [-4.8, 0.33, +1]),
    (Cone, 'X', [-1.0, 1.0, 1.0, 2.0]),
    (Cone, 'X', [-2.5, 4.5, -0.5, 3.5]),
    (Cone, 'X', [1.0, 2.0, -1.0, 1.0]),
    (Cone, 'X', [-0.5, 3.5, -2.5, 4.5]),
    (Cone, 'Y', [-1.0, 1.0, 1.0, 2.0]),
    (Cone, 'Y', [-2.5, 4.5, -0.5, 3.5]),
    (Cone, 'Y', [1.0, 2.0, -1.0, 1.0]),
    (Cone, 'Y', [-0.52222989232331345, 3.5, -2.5, 4.5]),
    (Cone, 'Z', [-1.0, 1.0, 1.0, 2.0]),
    (Cone, 'Z', [-2.5, 4.5, -0.5, 3.5]),
    (Cone, 'Z', [1.0, 2.0, -1.0, 1.0]),
    (Cone, 'Z', [-0.5, 3.5, -2.5, 4.5]),
    (Cone, 'K/X', [4.9, -5.0, 5.1, 0.33, +1]),
    (Cone, 'K/Y', [-5.0, -5.1, 5.2, 0.33, +1]),
    (Cone, 'K/Z', [5.3, 5.4, 5.5, 0.33, +1]),
    (Cone, 'KX', [4.6, 0.33, -1]),
    (Cone, 'KY', [4.7, 0.33, -1]),
    (Cone, 'KZ', [-4.8, 0.33, -1]),
    (Cone, 'K/X', [4.9, -5.0, 5.1, 0.33, -1]),
    (Cone, 'K/Y', [-5.0, -5.1, 5.2, 0.33, -1]),
    (Cone, 'K/Z', [5.3, 5.4, 5.5, 0.33, -1]),
    (Torus, 'TX', [1, 2, -3, 5, 0.5, 0.8]),
    (Torus, 'TY', [-4, 5, -6, 3, 0.9, 0.2]),
    (Torus, 'TZ', [0, -3, 5, 1, 0.1, 0.2]),
    (GQuadratic, 'SQ', [0.5, -2.5841834141234512351, 3.0, 1.1, -1.3, -5.4, -7.0, 3.2, -1.7, 8.4]),
    (GQuadratic, 'GQ', [1, 2, 3, 4, 5, 6, 7, 8, 9, -10])
])
def test_surface_copy(cls, kind, params, tr):
    options = {'transform': tr} if tr else {}
    surf = create_surface(kind, *params, **options)
    surf_cpy = surf.copy()
    assert id(surf) != id(surf_cpy)
    assert isinstance(surf_cpy, surf.__class__)
    assert surf == surf_cpy


@pytest.mark.parametrize('kind, params, name', [
    ('PX', [1], 2),
    ('CX', [1], 3),
    ('SO', [1], 4),
    ('KX', [1, 2], 5)
])
def test_surface_name(kind, params, name):
    surf = create_surface(kind, *params, name=name)
    assert surf.name() == name


class TestPlane:
    @pytest.mark.parametrize('norm, offset, v, k', [
        ([0, 0, 1], -2, np.array([0, 0, 1]), -2),
        ([1, 0, 0], -2, np.array([1, 0, 0]), -2),
        ([0, 1, 0], -2, np.array([0, 1, 0]), -2),
    ])
    def test_init(self, transform, norm, offset, v, k):
        surf = Plane(norm, offset, transform=transform)
        surf = surf.apply_transformation()
        v, k = transform.apply2plane(v, k)
        np.testing.assert_array_almost_equal(v, surf._v)
        np.testing.assert_array_almost_equal(k, surf._k)

    @pytest.mark.parametrize('point, expected', [
        ([1, 0, 0], [+1]), ([-1, 0, 0], [-1]), ([1, 0, 0], [+1]),
        ([-1, 0, 0], [-1]), ([0.1, 0, 0], [+1]), ([-0.1, 0, 0], [-1]),
        ([1.e-6, 100, -300], [+1]), ([-1.e-6, 200, -500], [-1]),
        (np.array([[1, 0, 0], [-1, 0, 0], [0.1, 0, 0], [-0.1, 0, 0],
                   [1.e-6, 100, -300],
                   [-1.e-6, 200, -500]]), np.array([1, -1, 1, -1, 1, -1]))
    ])
    def test_point_test(self, point, expected):
        surf = Plane([1, 0, 0], 0)
        result = surf.test_points(point)
        np.testing.assert_array_equal(result, expected)

    @pytest.mark.parametrize('norm, offset, ans', [
        ([1, 0, 0], 0, 0),
        ([1, 0, 0], 1.001, 1),
        ([1, 0, 0], -1.001, -1),
        ([1, 0, 0], 0.999, 0),
        ([1, 0, 0], -0.999, 0),
        ([0, 1, 0], 0, 0),
        ([0, 1, 0], 1.001, 1),
        ([0, 1, 0], -1.001, -1),
        ([0, 1, 0], 0.999, 0),
        ([0, 1, 0], -0.999, 0),
        ([0, 0, 1], 0, 0),
        ([0, 0, 1], 1.001, 1),
        ([0, 0, 1], -1.001, -1),
        ([0, 0, 1], 0.999, 0),
        ([0, 0, 1], -0.999, 0),
        ([1, 1, 1], -2.999, 0),
        ([1, 1, 1], -3.001, -1),
        ([1, 1, 1], 2.999, 0),
        ([1, 1, 1], 3.001, 1)
    ])
    def test_box_test(self, box, norm, offset, ans):
        surf = Plane(norm, offset)
        assert surf.test_box(box) == ans

    @pytest.mark.parametrize('norm, offset', [
        ([0, 0, 1], -2),
        ([1, 0, 0], -2),
        ([0, 1, 0], -2),
    ])
    def test_transform(self, transform, norm, offset):
        ans_surf = Plane(norm, offset, transform=transform)
        surf = Plane(norm, offset).transform(transform)
        assert surf == ans_surf, "Passing transformation through __init__ or method transform should be equivalent"
        ans_surf_tr = ans_surf.apply_transformation()
        surf_tr = surf.apply_transformation()
        assert surf_tr == ans_surf_tr, "Surfaces with applied transformation also should be equivalent (invariant)"

    @pytest.mark.parametrize('norm, offset, options', [
        ([0, 0, 1], -2, {}),
        ([1, 0, 0], -2, {'name': 3}),
        ([0, 1, 0], -2, {'name': 4, 'comments': ['abc', 'def']}),
    ])
    def test_pickle(self, transform, norm, offset, options):
        surf = Plane(norm, offset, transform=transform, **options)
        surf_un = pass_through_pickle(surf)
        assert surf.is_close_to(surf_un)
        np.testing.assert_array_almost_equal(surf._v, surf_un._v)
        np.testing.assert_almost_equal(surf._k, surf_un._k)
        if transform:
            surf = surf.apply_transformation()
            surf_un = pass_through_pickle(surf)
            surf_un.is_close_to(surf)
            np.testing.assert_array_almost_equal(surf._v, surf_un._v)
            np.testing.assert_almost_equal(surf._k, surf_un._k)
        assert surf.options == surf_un.options


    surfs = [
        create_surface('PX', 5.0, name=1),                                 # 0
        create_surface('PX', 5.0 + 1.e-12, name=1),                        # 1
        create_surface('PX', 5.0 - 1.e-12, name=1),                        # 2
        create_surface('PX', 5.0 + 1.e-11, name=1),                        # 3
        create_surface('PY', 5.0, name=2),                                 # 4
        create_surface('PY', 5.0 + 1.e-12, name=2),                        # 5
        create_surface('PY', 5.0 - 1.e-12, name=2),                        # 6
        create_surface('PY', 5.0 + 1.e-11, name=2),                        # 7
        create_surface('PZ', 5.0, name=3),                                 # 8
        create_surface('PZ', 5.0 + 1.e-12, name=3),                        # 9
        create_surface('PZ', 5.0 - 1.e-12, name=3),                        # 10
        create_surface('PZ', 5.0 + 1.e-11, name=3),                        # 11
        create_surface('P', 1, 5.e-13, -5.e-13, 5.0, name=4),              # 12
        create_surface('P', -5.e-13, 1, 5.e-13, 5.0 + 1.e-12, name=4),     # 13
        create_surface('P', 5.e-13, -5.e-13, 1, 5.0 - 1.e-12, name=4),     # 14
        create_surface('P', 1, 1, 0, -4, name=5),                          # 15
        create_surface('P', 2, 2, 0, -8, name=5),                          # 16
    ]

    eq_matrix = [
        [1, 1, 1, 0, 0, 0, 0, 0, 0, 0, 0, 0, 1, 0, 0, 0, 0],
        [1, 1, 1, 0, 0, 0, 0, 0, 0, 0, 0, 0, 1, 0, 0, 0, 0],
        [1, 1, 1, 0, 0, 0, 0, 0, 0, 0, 0, 0, 1, 0, 0, 0, 0],
        [0, 0, 0, 1, 0, 0, 0, 0, 0, 0, 0, 0, 0, 0, 0, 0, 0],
        [0, 0, 0, 0, 1, 1, 1, 0, 0, 0, 0, 0, 0, 1, 0, 0, 0],
        [0, 0, 0, 0, 1, 1, 1, 0, 0, 0, 0, 0, 0, 1, 0, 0, 0],
        [0, 0, 0, 0, 1, 1, 1, 0, 0, 0, 0, 0, 0, 1, 0, 0, 0],
        [0, 0, 0, 0, 0, 0, 0, 1, 0, 0, 0, 0, 0, 0, 0, 0, 0],
        [0, 0, 0, 0, 0, 0, 0, 0, 1, 1, 1, 0, 0, 0, 1, 0, 0],
        [0, 0, 0, 0, 0, 0, 0, 0, 1, 1, 1, 0, 0, 0, 1, 0, 0],
        [0, 0, 0, 0, 0, 0, 0, 0, 1, 1, 1, 0, 0, 0, 1, 0, 0],
        [0, 0, 0, 0, 0, 0, 0, 0, 0, 0, 0, 1, 0, 0, 0, 0, 0],
        [1, 1, 1, 0, 0, 0, 0, 0, 0, 0, 0, 0, 1, 0, 0, 0, 0],
        [0, 0, 0, 0, 1, 1, 1, 0, 0, 0, 0, 0, 0, 1, 0, 0, 0],
        [0, 0, 0, 0, 0, 0, 0, 0, 1, 1, 1, 0, 0, 0, 1, 0, 0],
        [0, 0, 0, 0, 0, 0, 0, 0, 0, 0, 0, 0, 0, 0, 0, 1, 1],
        [0, 0, 0, 0, 0, 0, 0, 0, 0, 0, 0, 0, 0, 0, 0, 1, 1]
    ]

    @pytest.mark.parametrize('i1, s1', enumerate(surfs))
    @pytest.mark.parametrize('i2, s2', enumerate(surfs))
    def test_close(self, i1: int, s1: Plane, i2: int, s2: Plane) -> None:
        result = s1.is_close_to(s2)
        assert result == bool(self.eq_matrix[i1][i2])

    @pytest.mark.parametrize('i1, s1', enumerate(surfs))
    @pytest.mark.parametrize('i2, s2', enumerate(surfs))
    def test_hash(self, i1, s1, i2, s2):
        if self.eq_matrix[i1][i2]:
            assert hash(s1.round()) == hash(s2.round())

    @pytest.mark.parametrize('coeffs', [
        [0, 2, 1, 3], [4, -1, 2, 0], [-1, 0, 0, 5], [-4, -4, 3, 3]
    ])
    def test_reverse(self, coeffs):
        plane = create_surface('P', *coeffs)
        answer = create_surface('P', *[-c for c in coeffs])
        assert plane.reverse() == answer

    @pytest.mark.parametrize('surface, answer', zip(surfs, [
        '1 PX 5', '1 PX 5', '1 PX 5', '1 PX 5.00000000001',
        '2 PY 5', '2 PY 5', '2 PY 5', '2 PY 5.00000000001',
        '3 PZ 5', '3 PZ 5', '3 PZ 5', '3 PZ 5.00000000001',
        '4 PX 5', '4 PY 5', '4 PZ 5',
        '5 P 0.707106781187 0.707106781187 0 -2.828427124746',
        '5 P 0.707106781187 0.707106781187 0 -2.828427124746'
    ]))
    def test_mcnp_pretty_repr(self, surface, answer):
        s = surface.round()
        desc = s.mcnp_repr(pretty=True)
        assert desc == answer
        desc = s.mcnp_repr(pretty=False)
        assert desc == answer


    @pytest.mark.parametrize('surface, answer', zip(surfs, [
        '1 PX 5', '1 PX 5.000000000001', '1 PX 4.999999999999', '1 PX 5.00000000001',
        '2 PY 5', '2 PY 5.000000000001', '2 PY 4.999999999999', '2 PY 5.00000000001',
        '3 PZ 5', '3 PZ 5.000000000001', '3 PZ 4.999999999999', '3 PZ 5.00000000001',
        '4 P 1 5e-13 -5e-13 5', '4 P -5e-13 1 5e-13 5.000000000001', '4 P 5e-13 -5e-13 1 4.999999999999',
        '5 P 0.7071067811865 0.7071067811865 0 -2.828427124746',
        '5 P 0.7071067811865 0.7071067811865 0 -2.828427124746'
    ]))
    def test_mcnp_repr(self, surface, answer):
        desc = surface.mcnp_repr()
        assert desc == answer, "Should print values exactly with 13 digits precision, and round integer values"


class TestSphere:
    @pytest.mark.parametrize('center, radius, c, r', [
        ([1, 2, 3], 5, np.array([1, 2, 3]), 5)
    ])
    def test_init(self, transform, center, radius, c, r):
        surf = Sphere(center, radius, transform=transform).apply_transformation()
        c = transform.apply2point(c)
        np.testing.assert_array_almost_equal(c, surf._center)
        np.testing.assert_array_almost_equal(r, surf._radius)

    @pytest.mark.parametrize('point, expected', [
        (np.array([1, 2, 3]), [-1]), (np.array([5.999, 2, 3]), [-1]),
        (np.array([6.001, 2, 3]), [+1]), (np.array([1, 6.999, 3]), [-1]),
        (np.array([1, 7.001, 3]), [+1]), (np.array([1, 2, 7.999]), [-1]),
        (np.array([1, 2, 8.001]), [+1]), (np.array([-3.999, 2, 3]), [-1]),
        (np.array([-4.001, 2, 3]), [+1]), (np.array([1, 2.999, 3]), [-1]),
        (np.array([1, -3.001, 3]), [+1]), (np.array([1, 2, -1.999]), [-1]),
        (np.array([1, 2, -2.001]), [+1]),
        (np.array([[1, 2, 3], [5.999, 2, 3], [6.001, 2, 3], [1, 6.999, 3],
                   [1, 7.001, 3], [1, 2, 7.999], [1, 2, 8.001],
                   [-3.999, 2, 3],
                   [-4.001, 2, 3], [1, 2.999, 3], [1, -3.001, 3],
                   [1, 2, -1.999],
                   [1, 2, -2.001]]),
         np.array([-1, -1, +1, -1, +1, -1, +1, -1, +1, -1, +1, -1, +1]))
    ])
    def test_point_test(self, point, expected):
        surf = Sphere([1, 2, 3], 5)
        result = surf.test_points(point)
        np.testing.assert_array_equal(result, expected)

    @pytest.mark.parametrize('center, radius, ans', [
        (np.array([0, 0, 0]), 1.8, -1), (np.array([0, 0, 0]), 1.7, 0),
        (np.array([0, 0, -2]), 0.999, +1), (np.array([0, 0, -2]), 1.001, 0),
        (np.array([-2, -2, -2]), 1.7, +1), (np.array([-2, -2, -2]), 1.8, 0),
        (np.array([-2, -2, -2]), 5.1, 0), (np.array([-2, -2, -2]), 5.2, -1),
        (np.array([-2, 0, -2]), 1.4, +1), (np.array([-2, 0, -2]), 1.5, 0),
        (np.array([-2, 0, -2]), 4.3, 0), (np.array([-2, 0, -2]), 4.4, -1)
    ])
    def test_box_test(self, box, center, radius, ans):
        surf = Sphere(center, radius)
        assert surf.test_box(box) == ans

    @pytest.mark.parametrize('center, radius', [
        ([1, 2, 3], 5),
    ])
    def test_transform(self, transform, center, radius):
        ans_surf = Sphere(center, radius, transform=transform)
        surf = Sphere(center, radius)
        surf_tr = surf.transform(transform)
        np.testing.assert_array_almost_equal(ans_surf._center, surf_tr._center)
        np.testing.assert_almost_equal(ans_surf._radius, surf_tr._radius)

    @pytest.mark.parametrize('center, radius, options', [
        ([1, 2, 3], 5, {}),
        ([1, 2, 3], 5, {'name': 2}),
        ([1, 2, 3], 5, {'name': 3, 'comment': ['abc', 'def']}),
    ])
    def test_pickle(self, center, radius, options):
        surf = Sphere(center, radius, **options)
        surf_un = pass_through_pickle(surf)
        np.testing.assert_array_almost_equal(surf._center, surf_un._center)
        np.testing.assert_almost_equal(surf._radius, surf_un._radius)
        assert surf.options == surf_un.options

    surfs = [
        create_surface('SO', 1.0, name=1),                                  # 0
        create_surface('SO', 1.0 + 5.e-13, name=1),                         # 1
        create_surface('SO', 2.0, name=1),                                  # 2
        create_surface('SX', 5.0, 4.0, name=2),                             # 3
        create_surface('SX', 5.0 + 1.e-12, 4.0, name=2),                    # 4
        create_surface('SX', 5.0 - 1.e-12, 4.0 + 1.e-12, name=2),           # 5
        create_surface('SY', 5.0, 4.0, name=2),                             # 6
        create_surface('SY', 5.0 + 1.e-12, 4.0, name=2),                    # 7
        create_surface('SY', 5.0 - 1.e-12, 4.0 + 1.e-12, name=2),           # 8
        create_surface('SZ', 5.0, 4.0, name=2),                             # 9
        create_surface('SZ', 5.0 + 1.e-12, 4.0, name=2),                    # 10
        create_surface('SZ', 5.0 - 1.e-12, 4.0 + 1.e-12, name=2),           # 11
        create_surface('S', 5.0, 1.e-13, -1.e-13, 4.0 + 1.e-12, name=3),    # 12
        create_surface('S', 1.e-13, 5.0, -1.e-13, 4.0 - 1.e-12, name=3),    # 13
        create_surface('S', 1.e-13, -1.e-13, 5.0, 4.0 + 1.e-12, name=3),    # 14
        create_surface('S', 4.3, 8.2, -1.4, 3.5, name=4),                   # 15
        create_surface('S', 4.3 - 1.e-12, 8.2 + 1.e-12, -1.4 -1.e-12, 3.5 + 1.e-12, name=4) # 16
    ]

    eq_matrix = [
        [1, 1, 0, 0, 0, 0, 0, 0, 0, 0, 0, 0, 0, 0, 0, 0, 0],
        [1, 1, 0, 0, 0, 0, 0, 0, 0, 0, 0, 0, 0, 0, 0, 0, 0],
        [0, 0, 1, 0, 0, 0, 0, 0, 0, 0, 0, 0, 0, 0, 0, 0, 0],
        [0, 0, 0, 1, 1, 1, 0, 0, 0, 0, 0, 0, 1, 0, 0, 0, 0],
        [0, 0, 0, 1, 1, 1, 0, 0, 0, 0, 0, 0, 1, 0, 0, 0, 0],
        [0, 0, 0, 1, 1, 1, 0, 0, 0, 0, 0, 0, 1, 0, 0, 0, 0],
        [0, 0, 0, 0, 0, 0, 1, 1, 1, 0, 0, 0, 0, 1, 0, 0, 0],
        [0, 0, 0, 0, 0, 0, 1, 1, 1, 0, 0, 0, 0, 1, 0, 0, 0],
        [0, 0, 0, 0, 0, 0, 1, 1, 1, 0, 0, 0, 0, 1, 0, 0, 0],
        [0, 0, 0, 0, 0, 0, 0, 0, 0, 1, 1, 1, 0, 0, 1, 0, 0],
        [0, 0, 0, 0, 0, 0, 0, 0, 0, 1, 1, 1, 0, 0, 1, 0, 0],
        [0, 0, 0, 0, 0, 0, 0, 0, 0, 1, 1, 1, 0, 0, 1, 0, 0],
        [0, 0, 0, 1, 1, 1, 0, 0, 0, 0, 0, 0, 1, 0, 0, 0, 0],
        [0, 0, 0, 0, 0, 0, 1, 1, 1, 0, 0, 0, 0, 1, 0, 0, 0],
        [0, 0, 0, 0, 0, 0, 0, 0, 0, 1, 1, 1, 0, 0, 1, 0, 0],
        [0, 0, 0, 0, 0, 0, 0, 0, 0, 0, 0, 0, 0, 0, 0, 1, 1],
        [0, 0, 0, 0, 0, 0, 0, 0, 0, 0, 0, 0, 0, 0, 0, 1, 1]
    ]

    @pytest.mark.parametrize('i1, s1', enumerate(surfs))
    @pytest.mark.parametrize('i2, s2', enumerate(surfs))
    def test_round_equality(self, i1, s1, i2, s2):
        s1, s2 = s1.round(), s2.round()
        if self.eq_matrix[i1][i2]:
            assert s1 == s2
        else:
            assert s1 != s2

    @pytest.mark.parametrize('i1, s1', enumerate(surfs))
    @pytest.mark.parametrize('i2, s2', enumerate(surfs))
    def test_hash(self, i1, s1, i2, s2):
        if self.eq_matrix[i1][i2]:
            assert hash(s1.round()) == hash(s2.round())

    @pytest.mark.parametrize('surface, answer', zip(surfs, [
        '1 SO 1', '1 SO 1', '1 SO 2', '2 SX 5 4', '2 SX 5 4',
        '2 SX 5 4', '2 SY 5 4', '2 SY 5 4', '2 SY 5 4',
        '2 SZ 5 4', '2 SZ 5 4', '2 SZ 5 4', '3 SX 5 4',
        '3 SY 5 4', '3 SZ 5 4', '4 S 4.3 8.2 -1.4 3.5',
        '4 S 4.3 8.2 -1.4 3.5'
    ]))
    def test_mcnp_pretty_repr(self, surface, answer):
        s = surface.round()
        desc = s.mcnp_repr(pretty=True)
        assert desc == answer
        desc = s.mcnp_repr(pretty=False)
        assert desc == answer

    @pytest.mark.parametrize('surface, answer', zip(surfs, [
        '1 SO 1',                                       # 0
        '1 SO 1.000000000001',                          # 1
        '1 SO 2',                                       # 2
        '2 SX 5 4',                                     # 3
        '2 SX 5.000000000001 4',                        # 4
        '2 SX 4.999999999999 4.000000000001',           # 5
        '2 SY 5 4',
        '2 SY 5.000000000001 4',
        '2 SY 4.999999999999 4.000000000001',           # 8
        '2 SZ 5 4',
        '2 SZ 5.000000000001 4',                        # 10
        '2 SZ 4.999999999999 4.000000000001',           # 11
        '3 S 5 1e-13 -1e-13 4.000000000001',            # 12
        '3 S 1e-13 5 -1e-13 3.999999999999',            # 13
        '3 S 1e-13 -1e-13 5 4.000000000001',            # 14
        '4 S 4.3 8.2 -1.4 3.5',
        '4 S 4.299999999999 8.200000000001 -1.400000000001 3.500000000001',
    ]))
    def test_mcnp_repr(self, surface, answer):
        desc = surface.mcnp_repr()
        assert desc == answer, "Should print exact values"


class TestCylinder:
    @pytest.mark.parametrize('point, axis, radius, pt, ax, rad', [
        ([1, 2, 3], [1, 2, 3], 5, [0, 0, 0], np.array([1, 2, 3]) / np.sqrt(14),
          5)
    ])
    def test_init(self, transform, point, axis, radius, pt, ax, rad):
        surf = Cylinder(point, axis, radius, transform=transform).apply_transformation()
        pt = transform.apply2point(pt)
        ax = transform.apply2vector(ax)
        pt = pt - ax * np.dot(ax, pt)
        np.testing.assert_array_almost_equal(pt, surf._pt)
        np.testing.assert_array_almost_equal(ax, surf._axis)
        np.testing.assert_array_almost_equal(rad, surf._radius)

    @pytest.mark.parametrize('point, expected', [
        ([0, 3, 4], [-1]), ([-2, 3, 2.001], [-1]), ([-3, 3, 1.999], [+1]),
        ([2, 3, 5.999], [-1]), ([3, 3, 6.001], [+1]), ([4, 1.001, 4], [-1]),
        ([-4, 0.999, 4], [+1]), ([-5, 4.999, 4], [-1]), ([5, 5.001, 4], [+1]),
        (np.array([[0, 3, 4], [-2, 3, 2.001], [-3, 3, 1.999], [2, 3, 5.999],
                   [3, 3, 6.001], [4, 1.001, 4], [-4, 0.999, 4],
                   [-5, 4.999, 4],
                   [5, 5.001, 4]]), [-1, -1, +1, -1, +1, -1, +1, -1, +1])
    ])
    def test_point_test(self, point, expected):
        surf = Cylinder([-1, 3, 4], [1, 0, 0], 2)
        result = surf.test_points(point)
        np.testing.assert_array_equal(result, expected)

    @pytest.mark.parametrize('point, axis, radius, ans', [
        ([0, 0, 0], [1, 0, 0], 0.5, 0), ([0, 0, 0], [1, 0, 0], 1.4, 0),
        ([0, 0, 0], [1, 0, 0], 1.5, -1), ([0, 1, 1], [1, 0, 0], 0.001, 0),
        ([0, 1, 1], [1, 0, 0], 2.8, 0), ([0, 1, 1], [1, 0, 0], 2.9, -1),
        ([0, 2, 0], [1, 0, 0], 0.999, +1), ([0, 2, 0], [1, 0, 0], 1.001, 0),
        ([0, 2, 0], [1, 0, 0], 3.1, 0), ([0, 2, 0], [1, 0, 0], 3.2, -1),
        ([0, 0, 0], [0, 1, 0], 0.5, 0), ([0, 0, 0], [0, 1, 0], 1.4, 0),
        ([0, 0, 0], [0, 1, 0], 1.5, -1), ([1, 0, 1], [0, 1, 0], 0.001, 0),
        ([1, 0, 1], [0, 1, 0], 2.8, 0), ([1, 0, 1], [0, 1, 0], 2.9, -1),
        ([2, 0, 0], [0, 1, 0], 0.999, +1), ([2, 0, 0], [0, 1, 0], 1.001, 0),
        ([2, 0, 0], [0, 1, 0], 3.1, 0), ([2, 0, 0], [0, 1, 0], 3.2, -1)
    ])
    def test_box_test(self, box, point, axis, radius, ans):
        surf = Cylinder(point, axis, radius)
        assert surf.test_box(box) == ans

    @pytest.mark.parametrize('point, axis, radius', [
        ([1, 2, 3], np.array([1, 2, 3]) / np.sqrt(14), 5),
    ])
    def test_transform(self, transform, point, axis, radius):
        ans_surf = Cylinder(point, axis, radius, transform=transform)
        surf = Cylinder(point, axis, radius)
        surf_tr = surf.transform(transform)
        np.testing.assert_array_almost_equal(ans_surf._pt, surf_tr._pt)
        np.testing.assert_array_almost_equal(ans_surf._axis, surf_tr._axis)
        np.testing.assert_almost_equal(ans_surf._radius, surf_tr._radius)

    @pytest.mark.parametrize('point, axis, radius, options', [
        ([1, 2, 3], np.array([1, 2, 3]) / np.sqrt(14), 5, {}),
        ([1, 2, 3], np.array([1, 2, 3]) / np.sqrt(14), 5, {'name': 1}),
        ([1, 2, 3], np.array([1, 2, 3]) / np.sqrt(14), 5, {'name': 2}),
    ])
    def test_pickle(self, point, axis, radius, options):
        surf = Cylinder(point, axis, radius, **options)
        surf_un = pass_through_pickle(surf)
        np.testing.assert_array_almost_equal(surf._pt, surf_un._pt)
        np.testing.assert_array_almost_equal(surf._axis, surf_un._axis)
        np.testing.assert_almost_equal(surf._radius, surf_un._radius)
        assert surf.options == surf_un.options

    surfs = [
        create_surface('CX', 1.0, name=1),                                  # 0
        create_surface('CX', 1.0 + 5.e-13, name=1),                         # 1
        create_surface('CY', 1.0, name=1),                                  # 2
        create_surface('CY', 1.0 + 5.e-13, name=1),                         # 3
        create_surface('CZ', 1.0, name=1),                                  # 4
        create_surface('CZ', 1.0 + 5.e-13, name=1),                         # 5
        create_surface('C/X', 1, -2, 3, name=2),                            # 6
        create_surface('C/X', 1 - 5.e-13, -2 + 1.e-12, 3 - 1.e-12, name=2), # 7
        create_surface('C/Y', 1, -2, 3, name=2),                            # 8
        create_surface('C/Y', 1 - 5.e-13, -2 + 1.e-12, 3 - 1.e-12, name=2), # 9
        create_surface('C/Z', 1, -2, 3, name=2),                            # 10
        create_surface('C/Z', 1 - 5.e-13, -2 + 1.e-12, 3 - 1.e-12, name=2), # 11
        Cylinder([0, 1, -2], [2, 1.e-13, -1.e-13], 3, name=3),              # 12
        Cylinder([5, 1, -2], [1 + 1.e-13, -1.e-13, 2.e-13], 3, name=3),     # 13
        Cylinder([1, 0, -2], [1.e-13, 2, -1.e-13], 3, name=3),              # 14
        Cylinder([1, 5, -2], [-1.e-13, 1 + 1.e-13, 2.e-13], 3, name=3),     # 15
        Cylinder([1, -2, 0], [1.e-13, -1.e-13, 2], 3, name=3),              # 16
        Cylinder([1, -2, 5], [-1.e-13, 1.e-13, 1 + 2.e-13], 3, name=3),     # 17
        Cylinder([0, 1, -2], [-1, 1.e-13, -1.e-13], 3, name=4),             # 18
        Cylinder([1, 0, -2], [1.e-13, -2, -1.e-13], 3, name=4),             # 19
        Cylinder([1, -2, 0], [1.e-13, 1.e-13, -2], 3, name=4)               # 20
    ]

    eq_matrix = [
        [1, 1, 0, 0, 0, 0, 0, 0, 0, 0, 0, 0, 0, 0, 0, 0, 0, 0, 0, 0, 0],
        [1, 1, 0, 0, 0, 0, 0, 0, 0, 0, 0, 0, 0, 0, 0, 0, 0, 0, 0, 0, 0],
        [0, 0, 1, 1, 0, 0, 0, 0, 0, 0, 0, 0, 0, 0, 0, 0, 0, 0, 0, 0, 0],
        [0, 0, 1, 1, 0, 0, 0, 0, 0, 0, 0, 0, 0, 0, 0, 0, 0, 0, 0, 0, 0],
        [0, 0, 0, 0, 1, 1, 0, 0, 0, 0, 0, 0, 0, 0, 0, 0, 0, 0, 0, 0, 0],
        [0, 0, 0, 0, 1, 1, 0, 0, 0, 0, 0, 0, 0, 0, 0, 0, 0, 0, 0, 0, 0],
        [0, 0, 0, 0, 0, 0, 1, 1, 0, 0, 0, 0, 1, 1, 0, 0, 0, 0, 1, 0, 0],
        [0, 0, 0, 0, 0, 0, 1, 1, 0, 0, 0, 0, 1, 1, 0, 0, 0, 0, 1, 0, 0],
        [0, 0, 0, 0, 0, 0, 0, 0, 1, 1, 0, 0, 0, 0, 1, 1, 0, 0, 0, 1, 0],
        [0, 0, 0, 0, 0, 0, 0, 0, 1, 1, 0, 0, 0, 0, 1, 1, 0, 0, 0, 1, 0],
        [0, 0, 0, 0, 0, 0, 0, 0, 0, 0, 1, 1, 0, 0, 0, 0, 1, 1, 0, 0, 1],
        [0, 0, 0, 0, 0, 0, 0, 0, 0, 0, 1, 1, 0, 0, 0, 0, 1, 1, 0, 0, 1],
        [0, 0, 0, 0, 0, 0, 1, 1, 0, 0, 0, 0, 1, 1, 0, 0, 0, 0, 1, 0, 0],
        [0, 0, 0, 0, 0, 0, 1, 1, 0, 0, 0, 0, 1, 1, 0, 0, 0, 0, 1, 0, 0],
        [0, 0, 0, 0, 0, 0, 0, 0, 1, 1, 0, 0, 0, 0, 1, 1, 0, 0, 0, 1, 0],
        [0, 0, 0, 0, 0, 0, 0, 0, 1, 1, 0, 0, 0, 0, 1, 1, 0, 0, 0, 1, 0],
        [0, 0, 0, 0, 0, 0, 0, 0, 0, 0, 1, 1, 0, 0, 0, 0, 1, 1, 0, 0, 1],
        [0, 0, 0, 0, 0, 0, 0, 0, 0, 0, 1, 1, 0, 0, 0, 0, 1, 1, 0, 0, 1],
        [0, 0, 0, 0, 0, 0, 1, 1, 0, 0, 0, 0, 1, 1, 0, 0, 0, 0, 1, 0, 0],
        [0, 0, 0, 0, 0, 0, 0, 0, 1, 1, 0, 0, 0, 0, 1, 1, 0, 0, 0, 1, 0],
        [0, 0, 0, 0, 0, 0, 0, 0, 0, 0, 1, 1, 0, 0, 0, 0, 1, 1, 0, 0, 1]
    ]

    @pytest.mark.parametrize('i1, s1', enumerate(surfs))
    @pytest.mark.parametrize('i2, s2', enumerate(surfs))
    def test_round_equality(self, i1, s1, i2, s2):
        s1, s2 = s1.round(), s2.round()
        result = (s1 == s2)
        assert result == bool(self.eq_matrix[i1][i2])

    @pytest.mark.parametrize('i1, s1', enumerate(surfs))
    @pytest.mark.parametrize('i2, s2', enumerate(surfs))
    def test_hash(self, i1, s1, i2, s2):
        if self.eq_matrix[i1][i2]:
            assert hash(s1.round()) == hash(s2.round())

    @pytest.mark.parametrize('surface, answer', zip(surfs, [
        '1 CX 1', '1 CX 1', '1 CY 1', '1 CY 1', '1 CZ 1', '1 CZ 1',
        '2 C/X 1 -2 3', '2 C/X 1 -2 3', '2 C/Y 1 -2 3',
        '2 C/Y 1 -2 3', '2 C/Z 1 -2 3', '2 C/Z 1 -2 3',
        '3 C/X 1 -2 3', '3 C/X 1 -2 3', '3 C/Y 1 -2 3',
        '3 C/Y 1 -2 3', '3 C/Z 1 -2 3', '3 C/Z 1 -2 3'
    ]))
    def test_mcnp_prety_repr(self, surface, answer):
        desc = surface.round().mcnp_repr(True)
        print(surface.mcnp_repr())
        print("{0:.15e}".format(surface._pt[0]))
        assert desc == answer


    @pytest.mark.parametrize('surface, answer', zip(surfs, [
        '1 CX 1',                                                   # 0
        '1 CX 1.000000000001',
        '1 CY 1',
        '1 CY 1.000000000001',
        '1 CZ 1',
        '1 CZ 1.000000000001',                                      # 5
        '2 C/X 1 -2 3',
        '2 C/X 0.9999999999995 -1.999999999999 2.999999999999',
        '2 C/Y 1 -2 3',
        '2 C/Y 0.9999999999995 -1.999999999999 2.999999999999',
        '2 C/Z 1 -2 3',                                             # 10
        '2 C/Z 0.9999999999995 -1.999999999999 2.999999999999',
        '3 GQ 0 1 1 -1e-13 5e-27 1e-13 3e-13 -2 4 -4',
        '3 GQ 0 1 1 2e-13 3.999999999999e-26 -4e-13 -1e-12 -2.000000000001 4.000000000002 -3.999999999995',
        '3 GQ 1 0 1 -1e-13 1e-13 5e-27 -2 3e-13 4 -4',
        '3 GQ 1 0 1 2e-13 -4e-13 3.999999999999e-26 -2.000000000001 -1e-12 4.000000000002 -3.999999999995',       # 15
        '3 GQ 1 1 0 5e-27 1e-13 -1e-13 -2 4 3e-13 -4',
        '3 GQ 1 1 0 1.999999999999e-26 -2e-13 2e-13 -2.000000000001 4.000000000001 -6.000000000001e-13 -3.999999999997',
    ]))
    def test_mcnp_repr(self, surface, answer):
        desc = surface.mcnp_repr()
        print(surface.mcnp_repr())
        print("{0:.15e}".format(surface._pt[0]))
        if '\n' in desc:
            assert desc.split() == answer.split()
        else:
            assert desc == answer


class TestCone:
    @pytest.mark.parametrize('apex, axis, tan2, ap, ax, t2', [
        ([1, 2, 3], [1, 2, 3], 0.25, [1, 2, 3],
         np.array([1, 2, 3]) / np.sqrt(14), 0.25)
    ])
    def test_init(self, transform, apex, axis, tan2, ap, ax, t2):
        surf = Cone(apex, axis, tan2, transform=transform).apply_transformation()
        ap = transform.apply2point(ap)
        ax = transform.apply2vector(ax)
        np.testing.assert_array_almost_equal(ap, surf._apex)
        np.testing.assert_array_almost_equal(ax, surf._axis)
        np.testing.assert_array_almost_equal(t2, surf._t2)

    @pytest.mark.parametrize('sheet, case', [(0, 0), (1, 1), (-1, 2)])
    @pytest.mark.parametrize('point, expected', [
        ([0, 1, 2], ([-1], [-1], [+1])),
        ([0, 1, 0.3], ([-1], [-1], [+1])),
        ([0, 1, 0.2], ([+1], [+1], [+1])),
        ([0, 1, 3.7], ([-1], [-1], [+1])),
        ([0, 1, 3.8], ([+1], [+1], [+1])),
        ([0, 2.7, 2], ([-1], [-1], [+1])),
        ([0, 2.8, 2], ([+1], [+1], [+1])),
        ([0, -0.7, 2], ([-1], [-1], [+1])),
        ([0, -0.8, 2], ([+1], [+1], [+1])),
        ([-6, 1, 0.3], ([-1], [+1], [-1])),
        ([-6, 1, 0.2], ([+1], [+1], [+1])),
        ([-6, 1, 3.7], ([-1], [+1], [-1])),
        ([-6, 1, 3.8], ([+1], [+1], [+1])),
        ([-6, 2.7, 2], ([-1], [+1], [-1])),
        ([-6, 2.8, 2], ([+1], [+1], [+1])),
        ([-6, -0.7, 2], ([-1], [+1], [-1])),
        ([-6, -0.8, 2], ([+1], [+1], [+1])),
        ([3, 1, -1.4], ([-1], [-1], [+1])),
        ([3, 1, -1.5], ([+1], [+1], [+1])),
        ([3, 1, 5.4], ([-1], [-1], [+1])),
        ([3, 1, 5.5], ([+1], [+1], [+1])),
        ([3, 4.4, 2], ([-1], [-1], [+1])),
        ([3, 4.5, 2], ([+1], [+1], [+1])),
        ([3, -2.4, 2], ([-1], [-1], [+1])),
        ([3, -2.5, 2], ([+1], [+1], [+1])),
        (np.array([[0, 1, 2], [0, 1, 0.3], [0, 1, 0.2], [0, 1, 3.7],
                   [0, 1, 3.8], [0, 2.7, 2], [0, 2.8, 2], [0, -0.7, 2],
                   [0, -0.8, 2], [-6, 1, 0.3], [-6, 1, 0.2], [-6, 1, 3.7],
                   [-6, 1, 3.8], [-6, 2.7, 2], [-6, 2.8, 2], [-6, -0.7, 2],
                   [-6, -0.8, 2], [3, 1, -1.4], [3, 1, -1.5], [3, 1, 5.4],
                   [3, 1, 5.5], [3, 4.4, 2], [3, 4.5, 2], [3, -2.4, 2],
                   [3, -2.5, 2]]),
         ([-1, -1, +1, -1, +1, -1, +1, -1, +1, -1, +1, -1, +1, -1, +1, -1,
          +1, -1, +1, -1, +1, -1, +1, -1, +1],
          [-1, -1, +1, -1, +1, -1, +1, -1, +1, +1, +1, +1, +1, +1, +1,
           +1,
           +1, -1, +1, -1, +1, -1, +1, -1, +1],
          [+1, +1, +1, +1, +1, +1, +1, +1, +1, -1, +1, -1, +1, -1, +1,
           -1,
           +1, +1, +1, +1, +1, +1, +1, +1, +1])
          )
    ])
    def test_point_test(self, sheet, case, point, expected):
        surf = Cone([-3, 1, 2], [1, 0, 0], 1.0 / 3.0, sheet)
        result = surf.test_points(point)
        np.testing.assert_array_equal(result, expected[case])

    @pytest.mark.parametrize('params', [
        ([0, 0, 0], [1, 0, 0], 0.25, 0),
        ([0, 0, 0], [1, 0, 0], 0.25, -1, 0),
        ([0, 0, 0], [1, 0, 0], 0.25, +1, 0),
        ([0, 1.4, 0], [1, 0, 0], 0.25, 0),
        ([0, 1.4, 0], [1, 0, 0], 0.25, -1, 0),
        ([0, 1.4, 0], [1, 0, 0], 0.25, +1, 0),
        ([0, 1.6, 0], [1, 0, 0], 0.25, +1),
        ([0, 1.6, 0], [1, 0, 0], 0.25, -1, +1),
        ([0, 1.6, 0], [1, 0, 0], 0.25, +1, +1),
        ([0, -1.4, 0], [1, 0, 0], 0.25, 0),
        ([0, -1.4, 0], [1, 0, 0], 0.25, -1, 0),
        ([0, -1.4, 0], [1, 0, 0], 0.25, +1, 0),
        ([0, -1.6, 0], [1, 0, 0], 0.25, +1),
        ([0, -1.6, 0], [1, 0, 0], 0.25, -1, +1),
        ([0, -1.6, 0], [1, 0, 0], 0.25, +1, +1),
        ([-1, 1.9, 0], [1, 0, 0], 0.25, 0),
        ([-1, 1.9, 0], [1, 0, 0], 0.25, -1, +1),
        ([-1, 1.9, 0], [1, 0, 0], 0.25, +1, 0),
        ([1, 2.1, 0], [1, 0, 0], 0.25, +1),
        ([1, 2.1, 0], [1, 0, 0], 0.25, -1, +1),
        ([1, 2.1, 0], [1, 0, 0], 0.25, +1, +1),
        ([3.9, 0, 0], [1, 0, 0], 0.25, -1),
        ([3.9, 0, 0], [1, 0, 0], 0.25, -1, -1),
        ([3.9, 0, 0], [1, 0, 0], 0.25, +1, +1),
        ([-3.9, 0, 0], [1, 0, 0], 0.25, -1),
        ([-3.9, 0, 0], [1, 0, 0], 0.25, -1, +1),
        ([-3.9, 0, 0], [1, 0, 0], 0.25, +1, -1),
        ([0, 0, -3.9], [0, 0, 1], 0.25, -1),
        ([0, 0, -3.9], [0, 0, 1], 0.25, -1, +1),
        ([0, 0, -3.9], [0, 0, 1], 0.25, +1, -1),
        ([0, 0, 3.9], [0, 0, 1], 0.25, -1),
        ([0, 0, 3.9], [0, 0, 1], 0.25, -1, -1),
        ([0, 0, 3.9], [0, 0, 1], 0.25, +1, +1),
        ([0, -3.9, 0], [0, 1, 0], 0.25, -1),
        ([0, -3.9, 0], [0, 1, 0], 0.25, -1, +1),
        ([0, -3.9, 0], [0, 1, 0], 0.25, +1, -1),
        ([3.8, 0, 0], [1, 0, 0], 0.25, 0),
        ([3.8, 0, 0], [1, 0, 0], 0.25, -1, 0),
        ([3.8, 0, 0], [1, 0, 0], 0.25, +1, +1),
        ([-3.8, 0, 0], [1, 0, 0], 0.25, 0),
        ([-3.8, 0, 0], [1, 0, 0], 0.25, -1, +1),
        ([-3.8, 0, 0], [1, 0, 0], 0.25, +1, 0),
        ([0, 0, -3.8], [0, 0, 1], 0.25, 0),
        ([0, 0, -3.8], [0, 0, 1], 0.25, -1, +1),
        ([0, 0, -3.8], [0, 0, 1], 0.25, +1, 0),
        ([0, 0, 3.8], [0, 0, 1], 0.25, 0),
        ([0, 0, 3.8], [0, 0, 1], 0.25, -1, 0),
        ([0, 0, 3.8], [0, 0, 1], 0.25, +1, +1),
        ([0, -3.8, 0], [0, 1, 0], 0.25, 0),
        ([0, -3.8, 0], [0, 1, 0], 0.25, -1, +1),
        ([0, -3.8, 0], [0, 1, 0], 0.25, +1, 0)
    ])
    def test_box_test(self, box, params):
        *param, ans = params
        surf = Cone(*param)
        assert surf.test_box(box) == ans

    @pytest.mark.parametrize('apex, axis, t2', [
        ([1, 2, 3], np.array([1, 2, 3]) / np.sqrt(14), 0.25),
    ])
    def test_transform(self, transform, apex, axis, t2):
        ans_surf = Cone(apex, axis, t2, transform=transform)
        surf = Cone(apex, axis, t2)
        surf_tr = surf.transform(transform)
        self.assert_cone(ans_surf, surf_tr)

    @staticmethod
    def assert_cone(ans_surf, surf_tr):
        np.testing.assert_array_almost_equal(ans_surf._apex, surf_tr._apex)
        np.testing.assert_array_almost_equal(ans_surf._axis, surf_tr._axis)
        np.testing.assert_almost_equal(ans_surf._t2, surf_tr._t2)
        assert ans_surf._sheet == surf_tr._sheet
        assert ans_surf.options == surf_tr.options

    @pytest.mark.parametrize('apex, axis, t2, sheet, options', [
        ([1, 2, 3],
         np.array([1, 2, 3]) / np.sqrt(14), 0.25, 0, {'name': 1}),
        ([1, 2, 3],
         np.array([1, 2, 3]) / np.sqrt(14), 0.25, 0, {}),
        ([1, 2, 3],
         np.array([1, 2, 3]) / np.sqrt(14), 0.25, -1, {'name': 1}),
        ([1, 2, 3],
         np.array([1, 2, 3]) / np.sqrt(14), 0.25, -1, {}),
        ([1, 2, 3],
         np.array([1, 2, 3]) / np.sqrt(14), 0.25, +1, {'name': 1}),
        ([1, 2, 3],
         np.array([1, 2, 3]) / np.sqrt(14), 0.25, +1, {}),
    ])
    def test_pickle(self, apex, axis, t2, sheet, options):
        surf = Cone(apex, axis, t2, sheet, **options)
        surf_un = pass_through_pickle(surf)
        self.assert_cone(surf, surf_un)

    surfs = [
        create_surface('KX', 4, 0.25, name=1),                                    # 0
        create_surface('KX', 4 - 1.e-12, 0.25 + 1.e-13, name=1),                  # 1
        create_surface('KY', 4, 0.25, name=1),                                    # 2
        create_surface('KY', 4 - 1.e-12, 0.25 + 1.e-13, name=1),                  # 3
        create_surface('KZ', 4, 0.25, name=1),                                    # 4
        create_surface('KZ', 4 - 1.e-12, 0.25 + 1.e-13, name=1),                  # 5
        create_surface('K/X', 3, 2, -4, 0.25, name=2),                            # 6
        create_surface('K/X', 3 - 1.e-12, 2 + 1.e-12, -4 + 1.e-12, 0.25 - 1.e-13,  # 7
                       name=2),
        create_surface('K/Y', 3, 2, -4, 0.25, name=2),                            # 8
        create_surface('K/Y', 3 - 1.e-12, 2 + 1.e-12, -4 + 1.e-12, 0.25 - 1.e-13, # 9
                       name=2),
        create_surface('K/Z', 3, 2, -4, 0.25, name=2),                            # 10
        create_surface('K/Z', 3 - 1.e-12, 2 + 1.e-12, -4 + 1.e-12, 0.25 - 1.e-13, # 11
                       name=2),
        Cone([3, 2, -4], [1, 1.e-13, -1.e-13], 0.25, name=3),            # 12
        Cone([3, 2, -4], [1.e-13, 1, -1.e-13], 0.25, name=3),            # 13
        Cone([3, 2, -4], [1.e-13, -1.e-13, 1], 0.25, name=3),            # 14
        Cone([3, 2, -4], [-1, 1.e-13, -1.e-13], 0.25, name=4),           # 15
        Cone([3, 2, -4], [1.e-13, -1, -1.e-13], 0.25, name=4),           # 16
        Cone([3, 2, -4], [1.e-13, -1.e-13, -1], 0.25, name=4),           # 17
        create_surface('K/X', 3, 2, -4, 0.25, 1, name=5),                         # 18
        create_surface('K/X', 3 - 1.e-12, 2 + 1.e-12, -4 + 1.e-12, 0.25 - 1.e-13, # 19
                       1, name=5),
        create_surface('K/Y', 3, 2, -4, 0.25, 1, name=5),                         # 20
        create_surface('K/Y', 3 - 1.e-12, 2 + 1.e-12, -4 + 1.e-12, 0.25 - 1.e-13, # 21
                       1, name=5),
        create_surface('K/Z', 3, 2, -4, 0.25, 1, name=5),                         # 22
        create_surface('K/Z', 3 - 1.e-12, 2 + 1.e-12, -4 + 1.e-12, 0.25 - 1.e-13, # 23
                       1, name=5),
        Cone([3, 2, -4], [1, 1.e-13, -1.e-13], 0.25, sheet=1, name=6),   # 24
        Cone([3, 2, -4], [1.e-13, 1, -1.e-13], 0.25, sheet=1, name=6),   # 25
        Cone([3, 2, -4], [1.e-13, -1.e-13, 1], 0.25, sheet=1, name=6),   # 26
        Cone([3, 2, -4], [-1, 1.e-13, -1.e-13], 0.25, sheet=1, name=7),  # 27
        Cone([3, 2, -4], [1.e-13, -1, -1.e-13], 0.25, sheet=1, name=7),  # 28
        Cone([3, 2, -4], [1.e-13, -1.e-13, -1], 0.25, sheet=1, name=7)   # 29
    ]

    @pytest.mark.parametrize('surf', surfs)
    @pytest.mark.parametrize('box', [Box([3, 2, -4], 10, 10, 10)])
    def test_transform2(self, transform, surf, box):
        points = box.generate_random_points(10000)
        test = surf.round().test_points(points)
        new_pts = transform.apply2point(points)
        new_surf = surf.transform(transform).round()
        new_test = new_surf.test_points(new_pts)
        np.testing.assert_array_equal(test, new_test)

    eq_matrix = [
        [1, 1, 0, 0, 0, 0, 0, 0, 0, 0, 0, 0, 0, 0, 0, 0, 0, 0, 0, 0, 0, 0, 0, 0, 0, 0, 0, 0, 0, 0],
        [1, 1, 0, 0, 0, 0, 0, 0, 0, 0, 0, 0, 0, 0, 0, 0, 0, 0, 0, 0, 0, 0, 0, 0, 0, 0, 0, 0, 0, 0],
        [0, 0, 1, 1, 0, 0, 0, 0, 0, 0, 0, 0, 0, 0, 0, 0, 0, 0, 0, 0, 0, 0, 0, 0, 0, 0, 0, 0, 0, 0],
        [0, 0, 1, 1, 0, 0, 0, 0, 0, 0, 0, 0, 0, 0, 0, 0, 0, 0, 0, 0, 0, 0, 0, 0, 0, 0, 0, 0, 0, 0],
        [0, 0, 0, 0, 1, 1, 0, 0, 0, 0, 0, 0, 0, 0, 0, 0, 0, 0, 0, 0, 0, 0, 0, 0, 0, 0, 0, 0, 0, 0],
        [0, 0, 0, 0, 1, 1, 0, 0, 0, 0, 0, 0, 0, 0, 0, 0, 0, 0, 0, 0, 0, 0, 0, 0, 0, 0, 0, 0, 0, 0],
        [0, 0, 0, 0, 0, 0, 1, 1, 0, 0, 0, 0, 1, 0, 0, 1, 0, 0, 0, 0, 0, 0, 0, 0, 0, 0, 0, 0, 0, 0],
        [0, 0, 0, 0, 0, 0, 1, 1, 0, 0, 0, 0, 1, 0, 0, 1, 0, 0, 0, 0, 0, 0, 0, 0, 0, 0, 0, 0, 0, 0],
        [0, 0, 0, 0, 0, 0, 0, 0, 1, 1, 0, 0, 0, 1, 0, 0, 1, 0, 0, 0, 0, 0, 0, 0, 0, 0, 0, 0, 0, 0],
        [0, 0, 0, 0, 0, 0, 0, 0, 1, 1, 0, 0, 0, 1, 0, 0, 1, 0, 0, 0, 0, 0, 0, 0, 0, 0, 0, 0, 0, 0],
        [0, 0, 0, 0, 0, 0, 0, 0, 0, 0, 1, 1, 0, 0, 1, 0, 0, 1, 0, 0, 0, 0, 0, 0, 0, 0, 0, 0, 0, 0],
        [0, 0, 0, 0, 0, 0, 0, 0, 0, 0, 1, 1, 0, 0, 1, 0, 0, 1, 0, 0, 0, 0, 0, 0, 0, 0, 0, 0, 0, 0],
        [0, 0, 0, 0, 0, 0, 1, 1, 0, 0, 0, 0, 1, 0, 0, 1, 0, 0, 0, 0, 0, 0, 0, 0, 0, 0, 0, 0, 0, 0],
        [0, 0, 0, 0, 0, 0, 0, 0, 1, 1, 0, 0, 0, 1, 0, 0, 1, 0, 0, 0, 0, 0, 0, 0, 0, 0, 0, 0, 0, 0],
        [0, 0, 0, 0, 0, 0, 0, 0, 0, 0, 1, 1, 0, 0, 1, 0, 0, 1, 0, 0, 0, 0, 0, 0, 0, 0, 0, 0, 0, 0],
        [0, 0, 0, 0, 0, 0, 1, 1, 0, 0, 0, 0, 1, 0, 0, 1, 0, 0, 0, 0, 0, 0, 0, 0, 0, 0, 0, 0, 0, 0],
        [0, 0, 0, 0, 0, 0, 0, 0, 1, 1, 0, 0, 0, 1, 0, 0, 1, 0, 0, 0, 0, 0, 0, 0, 0, 0, 0, 0, 0, 0],
        [0, 0, 0, 0, 0, 0, 0, 0, 0, 0, 1, 1, 0, 0, 1, 0, 0, 1, 0, 0, 0, 0, 0, 0, 0, 0, 0, 0, 0, 0],
        [0, 0, 0, 0, 0, 0, 0, 0, 0, 0, 0, 0, 0, 0, 0, 0, 0, 0, 1, 1, 0, 0, 0, 0, 1, 0, 0, 0, 0, 0],
        [0, 0, 0, 0, 0, 0, 0, 0, 0, 0, 0, 0, 0, 0, 0, 0, 0, 0, 1, 1, 0, 0, 0, 0, 1, 0, 0, 0, 0, 0],
        [0, 0, 0, 0, 0, 0, 0, 0, 0, 0, 0, 0, 0, 0, 0, 0, 0, 0, 0, 0, 1, 1, 0, 0, 0, 1, 0, 0, 0, 0],
        [0, 0, 0, 0, 0, 0, 0, 0, 0, 0, 0, 0, 0, 0, 0, 0, 0, 0, 0, 0, 1, 1, 0, 0, 0, 1, 0, 0, 0, 0],
        [0, 0, 0, 0, 0, 0, 0, 0, 0, 0, 0, 0, 0, 0, 0, 0, 0, 0, 0, 0, 0, 0, 1, 1, 0, 0, 1, 0, 0, 0],
        [0, 0, 0, 0, 0, 0, 0, 0, 0, 0, 0, 0, 0, 0, 0, 0, 0, 0, 0, 0, 0, 0, 1, 1, 0, 0, 1, 0, 0, 0],
        [0, 0, 0, 0, 0, 0, 0, 0, 0, 0, 0, 0, 0, 0, 0, 0, 0, 0, 1, 1, 0, 0, 0, 0, 1, 0, 0, 0, 0, 0],
        [0, 0, 0, 0, 0, 0, 0, 0, 0, 0, 0, 0, 0, 0, 0, 0, 0, 0, 0, 0, 1, 1, 0, 0, 0, 1, 0, 0, 0, 0],
        [0, 0, 0, 0, 0, 0, 0, 0, 0, 0, 0, 0, 0, 0, 0, 0, 0, 0, 0, 0, 0, 0, 1, 1, 0, 0, 1, 0, 0, 0],
        [0, 0, 0, 0, 0, 0, 0, 0, 0, 0, 0, 0, 0, 0, 0, 0, 0, 0, 0, 0, 0, 0, 0, 0, 0, 0, 0, 1, 0, 0],
        [0, 0, 0, 0, 0, 0, 0, 0, 0, 0, 0, 0, 0, 0, 0, 0, 0, 0, 0, 0, 0, 0, 0, 0, 0, 0, 0, 0, 1, 0],
        [0, 0, 0, 0, 0, 0, 0, 0, 0, 0, 0, 0, 0, 0, 0, 0, 0, 0, 0, 0, 0, 0, 0, 0, 0, 0, 0, 0, 0, 1]
    ]

    @pytest.mark.parametrize('i1, s1', enumerate(surfs))
    @pytest.mark.parametrize('i2, s2', enumerate(surfs))
    def test_round_equality(self, i1, s1, i2, s2):
        if i1 < i2:
            s1, s2 = s1.round(), s2.round()
            if self.eq_matrix[i1][i2]:
                assert s1 == s2, f"Rounded surfaces {i1} and {i2}, should be equal "
                assert s2 == s1, "Equality result shouldn't depend on order"
            else:
                assert s1 != s2, f"Rounded surfaces {i1} and {i2}, should not be equal "
                assert s2 != s1, "Inequality result shouldn't depend on order"

    @pytest.mark.parametrize('i1, s1', enumerate(surfs))
    @pytest.mark.parametrize('i2, s2', enumerate(surfs))
    def test_round_hash(self, i1, s1, i2, s2):
        if i1 < i2:
            s1, s2 = s1.round(), s2.round()
            if self.eq_matrix[i1][i2]:
                assert hash(s1) == hash(s2), "The hash should be equal for equal objects"

    @pytest.mark.parametrize('surf', surfs)
    def test_copy(self, surf):
        copied_surf = surf.copy()
        assert surf == copied_surf, "The copy should be exactly equal to the original"
        assert copied_surf == surf, "Equality result shouldn't depend on order"

    @pytest.mark.parametrize('surface, answer', zip(surfs, [
        '1 KX 4 0.25',
        '1 KX 4 0.25',
        '1 KY 4 0.25',
        '1 KY 4 0.25',
        '1 KZ 4 0.25',
        '1 KZ 4 0.25',
        '2 K/X 3 2 -4 0.25',
        '2 K/X 3 2 -4 0.25',
        '2 K/Y 3 2 -4 0.25',
        '2 K/Y 3 2 -4 0.25',
        '2 K/Z 3 2 -4 0.25',
        '2 K/Z 3 2 -4 0.25',
        '3 K/X 3 2 -4 0.25',
        '3 K/Y 3 2 -4 0.25',
        '3 K/Z 3 2 -4 0.25',
        '4 K/X 3 2 -4 0.25',
        '4 K/Y 3 2 -4 0.25',
        '4 K/Z 3 2 -4 0.25',
        '5 K/X 3 2 -4 0.25 1',
        '5 K/X 3 2 -4 0.25 1',
        '5 K/Y 3 2 -4 0.25 1',
        '5 K/Y 3 2 -4 0.25 1',
        '5 K/Z 3 2 -4 0.25 1',
        '5 K/Z 3 2 -4 0.25 1',
        '6 K/X 3 2 -4 0.25 1',
        '6 K/Y 3 2 -4 0.25 1',
        '6 K/Z 3 2 -4 0.25 1',
        '7 K/X 3 2 -4 0.25 -1',
        '7 K/Y 3 2 -4 0.25 -1',
        '7 K/Z 3 2 -4 0.25 -1'
    ]))
    def test_mcnp_pretty_repr(self, surface, answer):
        s = surface.round()
        desc = s.mcnp_repr(pretty=True)
        assert desc == answer
        desc = s.mcnp_repr(pretty=False)
        assert desc == answer


    @pytest.mark.parametrize('surface, answer', zip(surfs, [
        '1 KX 4 0.25',
        '1 KX 3.999999999999 0.2500000000001',            # 1
        '1 KY 4 0.25',
        '1 KY 3.999999999999 0.2500000000001',            # 3
        '1 KZ 4 0.25',
        '1 KZ 3.999999999999 0.2500000000001',            # 5
        '2 K/X 3 2 -4 0.25',
        '2 K/X 2.999999999999 2.000000000001 -3.999999999999 0.2499999999999',   # 7
        '2 K/Y 3 2 -4 0.25',
        '2 K/Y 2.999999999999 2.000000000001 -3.999999999999 0.2499999999999',  # 9
        '2 K/Z 3 2 -4 0.25',
        '2 K/Z 2.999999999999 2.000000000001 -3.999999999999 0.2499999999999',   # 11
        '3 GQ -0.25 1 1 -2.5e-13 2.5e-26 2.5e-13 1.500000000002 -3.999999999999 7.999999999999 17.75',       # 12
        '3 GQ 1 -0.25 1  -2.5e-13 2.5e-13 2.5e-26 -5.999999999999 1.000000000002 7.999999999999 24',         # 13
        '3 GQ 1 1 -0.25  2.5e-26 2.5e-13 -2.5e-13 -6.000000000001 -3.999999999999 -2 9.000000000001',        # 14
        '4 GQ -0.25 1 1 2.5e-13 2.5e-26 -2.5e-13 1.499999999998 -4.000000000001 8.000000000001 17.75',       # 15
        '4 GQ 1 -0.25 1 2.5e-13 -2.5e-13 2.5e-26 -6.000000000001 0.9999999999983 8 24',                      # 16
        '4 GQ 1 1 -0.25 2.5e-26 -2.5e-13 2.5e-13 -5.999999999999 -4.000000000001 -2 8.999999999999',         # 17
        '5 K/X 3 2 -4 0.25 1',
        '5 K/X 2.999999999999 2.000000000001 -3.999999999999 0.2499999999999 1',  # 19
        '5 K/Y 3 2 -4 0.25 1',
        '5 K/Y 2.999999999999 2.000000000001 -3.999999999999 0.2499999999999 1',  # 21
        '5 K/Z 3 2 -4 0.25 1',
        '5 K/Z 2.999999999999 2.000000000001 -3.999999999999 0.2499999999999 1',  # 23
        '6 GQ -0.25 1 1 -2.5e-13 2.5e-26 2.5e-13 1.500000000002 -3.999999999999 7.999999999999 17.75',        # 24
        '6 GQ 1 -0.25 1 -2.5e-13 2.5e-13 2.5e-26 -5.999999999999 1.000000000002 7.999999999999 24',           # 25
        '6 GQ 1 1 -0.25 2.5e-26 2.5e-13 -2.5e-13 -6.000000000001 -3.999999999999 -2 9.000000000001',          # 26
        '7 GQ -0.25 1 1 2.5e-13 2.5e-26 -2.5e-13 1.499999999998 -4.000000000001 8.000000000001 17.75',        # 27
        '7 GQ 1 -0.25 1 2.5e-13 -2.5e-13 2.5e-26 -6.000000000001 0.9999999999983 8 24',                       # 28
        '7 GQ 1 1 -0.25 2.5e-26 -2.5e-13 2.5e-13 -5.999999999999 -4.000000000001 -2 8.999999999999'  # 29
    ]))
    def test_mcnp_repr(self, surface, answer):
        desc = surface.mcnp_repr()
        assert_mcnp_repr(desc, answer)


class TestTorus:
    @pytest.mark.parametrize('center, axis, R, A, B, c, ax, r, a, b', [
        ([1, 2, 3], [0, 0, 1], 4, 2, 1, [1, 2, 3], [0, 0, 1], 4, 2, 1)
    ])
    def test_init(self, transform, center, axis, R, A, B, c, ax, r, a, b):
        surf = Torus(center, axis, R, A, B, transform=transform).round()
        c = transform.apply2point(c)
        ax = transform.apply2vector(ax)
        np.testing.assert_array_almost_equal(c, surf._center)
        np.testing.assert_array_almost_equal(ax, surf._axis)
        np.testing.assert_array_almost_equal(r, surf._R)
        np.testing.assert_almost_equal(a, surf._a)
        np.testing.assert_almost_equal(b, surf._b)

    @pytest.fixture()
    def torus(self, request):
        return [Torus([0, 0, 0], [1, 0, 0], 4, 2, 1),
                Torus([0, 0, 0], [1, 0, 0], -1, 1, 2),
                Torus([0, 0, 0], [1, 0, 0], 1, 1, 2)]

    @pytest.mark.parametrize('case_no, point, expected', [
        (0, [0, 0, 0], [1]), (0, [0, 0, 2.99], [1]), (0, [0, 0, 5.01], [1]),
        (0, [0, 0, 3.01], [-1]), (0, [0, 0, 4.99], [-1]), (0, [0, 2.99, 0], [1]),
        (0, [0, 5.01, 0], [1]), (0, [0, 3.01, 0], [-1]), (0, [0, 4.99, 0], [-1]),
        (0, [2.01, 0, 4], [1]), (0, [1.99, 0, 4], [-1]), (0, [2.01, 4, 0], [1]),
        (0, [1.99, 4, 0], [-1]),
        (0, np.array([[0, 0, 0], [0, 0, 2.99], [0, 0, 5.01], [0, 0, 3.01],
                   [0, 0, 4.99], [0, 2.99, 0], [0, 5.01, 0], [0, 3.01, 0],
                   [0, 4.99, 0], [2.01, 0, 4], [1.99, 0, 4], [2.01, 4, 0],
                   [1.99, 4, 0]]),
         [1, 1, 1, -1, -1, 1, 1, -1, -1, 1, -1, 1, -1]),
        (1, [0, 0, 0], [-1]), (1, [0, 0.999, 0], [-1]), (1, [0, 1.001, 0], [+1]),
        (1, [0, 2.999, 0], [+1]), (1, [0, 3.001, 0], [+1]),
        (2, [0, 0, 0], [-1]), (2, [0, 0.999, 0], [-1]), (2, [0, 1.001, 0], [-1]),
        (2, [0, 2.999, 0], [-1]), (2, [0, 3.001, 0], [+1])
    ])
    def test_point_test(self, torus, case_no, point, expected):
        surf = torus[case_no]
        result = surf.test_points(point)
        np.testing.assert_array_equal(result, expected)

    @pytest.mark.parametrize('point, axis, radius, a, b, ans', [
        ([0, 0, 0], [1, 0, 0], 1, 0.5, 0.5, 0),
        ([0, 0, 0], [1, 0, 0], 1.91, 0.5, 0.5, 0),
        ([0, 0, 0], [1, 0, 0], 1.92, 0.5, 0.5, +1),
        ([1.4, 0, 0], [1, 0, 0], 1, 0.5, 0.5, 0),
        ([1.6, 0, 0], [1, 0, 0], 1, 0.5, 0.5, +1),
        ([0.5, 3, 0], [1, 0, 0], 1.6, 0.5, 0.5, 0),
        ([0.5, 3, 0], [1, 0, 0], 1.4, 0.5, 0.5, +1),
        ([0, 3, 0], [1, 0, 0], 3, 1.4, 1.4, 0),
        ([0, 3, 0], [1, 0, 0], 3, 1.55, 1.55, -1),
        ([0, 0, 0], [1, 0, 0], 1, 1.4, 1.4, 0),
        ([0, 0, 0], [1, 0, 0], 1, 1.5, 1.5, -1),
        ([0, 0, 0], [1, 0, 0], -1, 1.4, 1.4, 0),
        ([0, 0, 0], [1, 0, 0], -1, 2.6, 2.6, 0),
        ([0, 0, 0], [1, 0, 0], -1, 2.7, 2.7, -1),
        ([0, 0, 0], [1, 0, 0], 1.41, 1.42, 2, -1),
        ([0, 0, 0], [1, 0, 0], 1.41, 1.40, 2, 0),
        ([0, 0, 0], [0, 1, 1], 2.2, 0.5, 0.5, 0),
        ([0, 0, 0], [0, 1, 1], 2.3, 0.5, 0.5, +1),
        ([0, 0, 0], [1, 1, 1], 1, 1.9, 1.9, 0),
        ([0, 0, 0], [1, 1, 1], 1, 2.1, 2.1, -1),
        ([0, 0, 0], [0, 1, 0], 1, 0.5, 0.5, 0),
        ([0, 0, 0], [0, 1, 0], 1.91, 0.5, 0.5, 0),
        ([0, 0, 0], [0, 1, 0], 1.92, 0.5, 0.5, +1),
        ([0, 1.4, 0], [0, 1, 0], 1, 0.5, 0.5, 0),
        ([0, 1.6, 0], [0, 1, 0], 1, 0.5, 0.5, +1),
        ([3, 0.5, 0], [0, 1, 0], 1.6, 0.5, 0.5, 0),
        ([3, 0.5, 0], [0, 1, 0], 1.4, 0.5, 0.5, +1),
        ([3, 0, 0], [0, 1, 0], 3, 1.4, 1.4, 0),
        ([3, 0, 0], [0, 1, 0], 3, 1.55, 1.55, -1),
        ([0, 0, 0], [0, 1, 0], 1, 1.4, 1.4, 0),
        ([0, 0, 0], [0, 1, 0], 1, 1.5, 1.5, -1)
    ])
    def test_box_test(self, box, point, axis, radius, a, b, ans):
        surf = Torus(point, axis, radius, a, b)
        assert surf.test_box(box) == ans

    @pytest.mark.parametrize('point, axis, radius, a, b', [
        ([1, 2, 3], [0, 0, 1], 4, 2, 1),
    ])
    def test_transform(self, transform, point, axis, radius, a, b):
        ans_surf = Torus(point, axis, radius, a, b, transform=transform)
        surf = Torus(point, axis, radius, a, b)
        surf_tr = surf.transform(transform)
        self.assert_torus(ans_surf, surf_tr)

    @staticmethod
    def assert_torus(ans_surf, surf_tr):
        np.testing.assert_array_almost_equal(ans_surf._center, surf_tr._center)
        np.testing.assert_array_almost_equal(ans_surf._axis, surf_tr._axis)
        np.testing.assert_almost_equal(ans_surf._R, surf_tr._R)
        np.testing.assert_almost_equal(ans_surf._a, surf_tr._a)
        np.testing.assert_almost_equal(ans_surf._b, surf_tr._b)
        assert surf_tr.options == ans_surf.options

    @pytest.mark.parametrize('point, axis, radius, a, b, options', [
        ([1, 2, 3], [0, 0, 1], 4, 2, 1, {}),
        ([1, 2, 3], [0, 0, 1], 4, 2, 1, {'name': 4}),
    ])
    def test_pickle(self, point, axis, radius, a, b, options):
        surf = Torus(point, axis, radius, a, b, **options)
        surf_un = pass_through_pickle(surf)
        self.assert_torus(surf, surf_un)

    surfs = [
        Torus([1, 2, 3], [1, 0, 0], 4, 2, 1, name=1),
        Torus([1-1.e-13, 2+1.e-12, 3-1.e-12], [1, 1.e-13, -3e-13], 4-1.e-12, 2+1.e-13, 1-5.e-13, name=1),
        Torus([1, 2, 3], [-1, 0, 0], 4, 2, 1, name=1),
        Torus([1, 2, 3], [0, 2, 0], 4, 2, 1, name=2),
        Torus([1 - 1.e-13, 2 + 1.e-12, 3 - 1.e-12], [1.e-13, 1, -3e-13], 4 - 1.e-12, 2 + 1.e-13, 1 - 5.e-13, name=2),
        Torus([1, 2, 3], [0, -1, 0], 4, 2, 1, name=2),
        Torus([1, 2, 3], [0, 0, 1], 4, 2, 1, name=3),
        Torus([1 - 1.e-13, 2 + 1.e-12, 3 - 1.e-12], [1.e-13, -3e-13, 3], 4 - 1.e-12, 2 + 1.e-13, 1 - 5.e-13, name=3),
        Torus([1, 2, 3], [0, 0, -1], 4, 2, 1, name=3),
    ]

    eq_matrix = [
        [1, 1, 1, 0, 0, 0, 0, 0, 0],
        [1, 1, 1, 0, 0, 0, 0, 0, 0],
        [1, 1, 1, 0, 0, 0, 0, 0, 0],
        [0, 0, 0, 1, 1, 1, 0, 0, 0],
        [0, 0, 0, 1, 1, 1, 0, 0, 0],
        [0, 0, 0, 1, 1, 1, 0, 0, 0],
        [0, 0, 0, 0, 0, 0, 1, 1, 1],
        [0, 0, 0, 0, 0, 0, 1, 1, 1],
        [0, 0, 0, 0, 0, 0, 1, 1, 1]
    ]

    @pytest.mark.parametrize('i1, s1', enumerate(surfs))
    @pytest.mark.parametrize('i2, s2', enumerate(surfs))
    def test_round_equality(self, i1, s1, i2, s2):
        if i1 < i2:
            s1, s2 = s1.round(), s2.round()
            if self.eq_matrix[i1][i2]:
                assert s1 == s2
            else:
                assert s1 != s2

    @pytest.mark.parametrize('i1, s1', enumerate(surfs))
    @pytest.mark.parametrize('i2, s2', enumerate(surfs))
    def test_hash(self, i1, s1, i2, s2):
        if self.eq_matrix[i1][i2]:
            s1, s2 = s1.round(), s2.round()
            assert hash(s1) == hash(s2)

    @pytest.mark.parametrize('surface, answer', zip(surfs, [
        '1 TX 1 2 3 4 2 1', '1 TX 1 2 3 4 2 1',
        '1 TX 1 2 3 4 2 1', '2 TY 1 2 3 4 2 1',
        '2 TY 1 2 3 4 2 1', '2 TY 1 2 3 4 2 1',
        '3 TZ 1 2 3 4 2 1', '3 TZ 1 2 3 4 2 1',
        '3 TZ 1 2 3 4 2 1'
    ]))
    def test_mcnp_round_repr(self, surface, answer):
        desc = surface.round().mcnp_repr(pretty=True)
        assert desc == answer

    @pytest.mark.parametrize('surface, answer', zip(surfs, [
        '1 TX 1 2 3 4 2 1',
        '1 TX 0.9999999999999 2.000000000001 2.999999999999 3.999999999999 2 0.9999999999995',  # 1
        '1 TX 1 2 3 4 2 1',  # 2
        '2 TY 1 2 3 4 2 1',
        '2 TY 0.9999999999999 2.000000000001 2.999999999999 3.999999999999 2 0.9999999999995',
        '2 TY 1 2 3 4 2 1',
        '3 TZ 1 2 3 4 2 1',
        '3 TZ 0.9999999999999 2.000000000001 2.999999999999 3.999999999999 2 0.9999999999995',  # 7
        '3 TZ 1 2 3 4 2 1'   # 8
    ]))
    def test_mcnp_repr(self, surface, answer):
        desc = surface.mcnp_repr()
        if '\n' in desc:
            assert desc.split() == answer.split()
        else:
            assert desc == answer


class TestGQuadratic:
    @pytest.mark.parametrize('m, v, k, _m, _v, _k', [
        ([[1, 0, 0], [0, 2, 0], [0, 0, 3]], [1, 2, 3], -4, np.diag([1, 2, 3]),
         [1, 2, 3], -4)
    ])
    def test_init(self, transform, m, v, k, _m, _v, _k):
        surf = GQuadratic(m, v, k, transform=transform).apply_transformation()
        _m, _v, _k = transform.apply2gq(_m, _v, _k)
        np.testing.assert_array_almost_equal(_m, surf._m)
        np.testing.assert_array_almost_equal(_v, surf._v)
        np.testing.assert_array_almost_equal(_k, surf._k)

    @pytest.mark.parametrize('point, expected', [
        (np.array([0, 0, 0]), [-1]), (np.array([-0.999, 0, 0]), [-1]),
        (np.array([0.999, 0, 0]), [-1]), (np.array([-1.001, 0, 0]), [+1]),
        (np.array([1.001, 0, 0]), [+1]), (np.array([0, 0.999, 0]), [-1]),
        (np.array([0, 1.001, 0]), [+1]), (np.array([0, 0, -0.999]), [-1]),
        (np.array([[0, 0, 0], [-0.999, 0, 0], [0.999, 0, 0], [-1.001, 0, 0],
                   [1.001, 0, 0], [0, 0.999, 0], [0, 1.001, 0],
                   [0, 0, -0.999]]),
         np.array([-1, -1, -1, 1, 1, -1, 1, -1]))
    ])
    def test_point_test(self, point, expected):
        surf = GQuadratic(np.diag([1, 1, 1]), [0, 0, 0], -1)
        result = surf.test_points(point)
        np.testing.assert_array_equal(result, expected)

    @pytest.mark.parametrize('mult', [1, 1e+3, 1e+7, 1.e-3, 1.e-7])
    @pytest.mark.parametrize('m, v, k, ans', [
        (np.diag([1, 1, 1]), np.array([0, 0, 0]), -1, 0),
        (np.diag([1, 1, 1]), np.array([0, 0, 0]), -0.1, 0),
        (np.diag([1, 1, 1]), np.array([0, 0, 0]), -3.01, -1),
        (np.diag([1, 1, 1]), -2 * np.array([1, 1, 1]), 3 - 0.1, 0),
        (np.diag([1, 1, 1]), -2 * np.array([2, 2, 2]), 12 - 3.01, 0),
        (np.diag([1, 1, 1]), -2 * np.array([2, 2, 2]), 12 - 2.99, +1),
        (np.diag([1, 1, 1]), -2 * np.array([2, 0, 0]), 4 - 1.01, 0),
        (np.diag([1, 1, 1]), -2 * np.array([2, 0, 0]), 4 - 0.99, +1),
        (np.diag([1, 1, 1]), -2 * np.array([100, 0, 100]), 20000 - 2, +1)
    ])
    def test_box_test(self, box, m, v, k, ans, mult):
        surf = GQuadratic(m * mult, v * mult, k * mult)
        assert surf.test_box(box) == ans

    @pytest.mark.parametrize('m, v, k', [
        (np.diag([1, 2, 3]), [1, 2, 3], -4),
    ])
    def test_transform(self, transform, m, v, k):
        ans_surf = GQuadratic(m, v, k, transform=transform)
        surf = GQuadratic(m, v, k)
        surf_tr = surf.transform(transform)
        self.assert_gq(ans_surf, surf_tr)
        self.assert_gq(ans_surf.apply_transformation(), surf_tr.apply_transformation())

    @staticmethod
    def assert_gq(ans_surf, surf_tr):
        # np.testing.assert_array_almost_equal(ans_surf._m, surf_tr._m)
        # np.testing.assert_array_almost_equal(ans_surf._v, surf_tr._v)
        # np.testing.assert_almost_equal(ans_surf._k, surf_tr._k)
        assert surf_tr == ans_surf
        assert surf_tr.options == ans_surf.options
        # TODO dvp: move out of class and generalize for all the surfaces

    @pytest.mark.parametrize('m, v, k, options', [
        (np.diag([1, 2, 3]), [1, 2, 3], -4, {}),
        (np.diag([1, 2, 3]), [1, 2, 3], -4, {'name': 5}),
    ])
    def test_pickle(self, m, v, k, options):
        surf = GQuadratic(m, v, k, **options)
        surf_un = pass_through_pickle(surf)
        self.assert_gq(surf, surf_un)

    surfs = [
        GQuadratic(np.diag([1, 1, 1]), -2 * np.array([1, 1, 1]), 3, name=1),
        GQuadratic(np.diag([1, 1, 1]) + 1.e-13, -2 * np.array([1, 1, 1]) + 1.e-13, 3 - 1.e-13, name=1),
        GQuadratic(-np.diag([1, 1, 1]), 2 * np.array([1, 1, 1]), -3, name=1),
        GQuadratic([[1, 0.25, 0.3], [0.25, 2, 0.4], [0.3, 0.4, 3]], [1, 2, 3], -4, name=2),
        GQuadratic([[-1, -0.25, -0.3], [-0.25, -2, -0.4], [-0.3, -0.4, -3]], [-1, -2, -3], 4, name=2),
        GQuadratic(np.array([[1, 0.25, 0.3], [0.25, 2, 0.4], [0.3, 0.4, 3]]) - 1.e-13,
                   np.array([1, 2, 3]) + 5.e-13, -4+2e-12, name=2),
    ]

    eq_matrix = [
        [1, 1, 0, 0, 0, 0],
        [1, 1, 0, 0, 0, 0],
        [0, 0, 1, 0, 0, 0],
        [0, 0, 0, 1, 0, 1],
        [0, 0, 0, 0, 1, 0],
        [0, 0, 0, 1, 0, 1]
    ]

    @pytest.mark.parametrize('i1, s1', enumerate(surfs))
    @pytest.mark.parametrize('i2, s2', enumerate(surfs))
    def test_round_equality(self, i1, s1, i2, s2):
        s1, s2 = s1.round(), s2.round()
        if self.eq_matrix[i1][i2]:
            assert s1 == s2
        else:
            assert s1 != s2

    @pytest.mark.parametrize('i1, s1', enumerate(surfs))
    @pytest.mark.parametrize('i2, s2', enumerate(surfs))
    def test_hash(self, i1, s1, i2, s2):
        if self.eq_matrix[i1][i2]:
            s1, s2 = s1.round(), s2.round()
            assert hash(s1) == hash(s2)

    @pytest.mark.parametrize('surface, answer', zip(surfs, [
        '1 GQ 1 1 1 0 0 0 -2 -2 -2 3',
        '1 GQ 1 1 1 0 0 0 -2 -2 -2 3',
        '1 GQ -1 -1 -1 0 0 0 2 2 2 -3',
        '2 GQ 1 2 3 0.5 0.8 0.6 1 2 3 -4',
        '2 GQ -1 -2 -3 -0.5 -0.8 -0.6 -1 -2 -3 4',
        '2 GQ 1 2 3 0.5 0.8 0.6 1 2 3 -4'
    ]))
<<<<<<< HEAD
    def test_mcnp_pretty_repr(self, surface, answer):
        desc = surface.mcnp_repr(pretty=True)
        assert desc == answer
        desc = surface.round().mcnp_repr(pretty=False)
        assert desc == answer


@pytest.mark.parametrize("a, b, expected", [
    (create_surface('PX', 0), create_surface('PX', 1e-12), True),
    (
        create_surface('PX', 0).transform(Transformation(translation=[0, 0, 0])),
        create_surface('PX', 0).transform(Transformation(translation=[0, 0, 1e-12])),
        True
    ),
    (create_surface('PX', 0), create_surface('PX', 1e-11), False),
    (
        create_surface('PX', 0).transform(Transformation(translation=[0, 0, 0])),
        create_surface('PX', 0).transform(Transformation(translation=[0, 0, 1e-11])),
        False
    ),
])
def test_plane_is_close(a: Plane, b: Plane, expected: bool) -> None:
    if expected:
        assert a.is_close_to(b)
        assert b.is_close_to(a)
    else:
        assert not a.is_close_to(b)
        assert not b.is_close_to(a)
=======
    def test_mcnp_repr(self, surface, answer):
        desc = surface.mcnp_repr()
        assert desc == answer


class TestBOX:
    @pytest.mark.parametrize('center, dirx, diry, dirz', [
        ([0, 0, 1], [2, 0, 0], [0, 3, 0], [0, 0, 4]),
        ([1, 0, 0], [-2, 0, 0], [0, 3, 0], [0, 0, -4]),
        ([0, 1, 0], [10, 0, 0], [0, -5, 0], [0, 0, -6]),
    ])
    def test_init(self, transform, center, dirx, diry, dirz):
        surf = BOX(center, dirx, diry, dirz, transform=transform)
        c = transform.apply2point(center)
        dx = transform.apply2vector(dirx)
        dy = transform.apply2vector(diry)
        dz = transform.apply2vector(dirz)
        ac, adx, ady, adz = surf.get_params()
        np.testing.assert_array_almost_equal(c, ac)
        np.testing.assert_array_almost_equal(dx, adx)
        np.testing.assert_array_almost_equal(dy, ady)
        np.testing.assert_array_almost_equal(dz, adz)

    @pytest.mark.parametrize('point, expected', [
        ([1, 0.1, 0.1], [-1]), ([-1, 0.1, 0.1], [+1]), ([0.1, 0.5, 0.1], [-1]),
        ([0.1, -0.5, 0.2], [+1]), ([0.1, 0.2, 0.2], [-1]), ([-0.1, 0.2, 0.2], [+1]),
        ([1.e-6, 100, -300], [+1]), ([-1.e-6, 200, -500], [+1]),
        ([2.1, 0.1, 0.1], [+1]), ([1.9, 0.2, 0.2], [-1]), ([0.1, 1.1, 0.2], [+1]), 
        ([0.2, 0.1, 0.6], [+1]), ([0.1, 0.1, 0.4], [-1])
    ])
    def test_point_test(self, point, expected):
        surf = BOX([0, 0, 0], [2, 0, 0], [0, 1, 0], [0, 0, 0.5])
        result = surf.test_points(point)
        np.testing.assert_array_equal(result, expected)

    @pytest.mark.parametrize('center, dirx, diry, dirz, ans', [
        ([0, 0, 0], [2, 0, 0], [0, 2, 0], [0, 0, 2], 0),
        ([-2, -2, -2], [4, 0, 0], [0, 4, 0], [0, 0, 4], -1),
        ([-3, -3, -3], [1, 0, 0], [0, 1, 0], [0, 0, 1], +1)
    ])
    def test_box_test(self, box, center, dirx, diry, dirz, ans):
        surf = BOX(center, dirx, diry, dirz)
        assert surf.test_box(box) == ans

    @pytest.mark.parametrize('center, dirx, diry, dirz', [
        ([0, 0, 1], [2, 0, 0], [0, 3, 0], [0, 0, 4]),
        ([1, 0, 0], [-2, 0, 0], [0, 3, 0], [0, 0, -4]),
        ([0, 1, 0], [10, 0, 0], [0, -5, 0], [0, 0, -6]),
    ])
    def test_transform(self, transform, center, dirx, diry, dirz):
        surf = BOX(center, dirx, diry, dirz)
        c = transform.apply2point(center)
        dx = transform.apply2vector(dirx)
        dy = transform.apply2vector(diry)
        dz = transform.apply2vector(dirz)

        surf_tr = surf.transform(transform)
        ac, adx, ady, adz = surf_tr.get_params()
        np.testing.assert_array_almost_equal(c, ac)
        np.testing.assert_array_almost_equal(dx, adx)
        np.testing.assert_array_almost_equal(dy, ady)
        np.testing.assert_array_almost_equal(dz, adz)

    @pytest.mark.parametrize('center, dirx, diry, dirz, options', [
        ([0, 0, 1], [2, 0, 0], [0, 3, 0], [0, 0, 4], {}),
        ([1, 0, 0], [-2, 0, 0], [0, 3, 0], [0, 0, -4], {'name': 3}),
        ([0, 1, 0], [10, 0, 0], [0, -5, 0], [0, 0, -6], {'name': 4, 'comments': ['abc', 'def']}),
    ])
    def test_pickle(self, center, dirx, diry, dirz, options):
        surf = BOX(center, dirx, diry, dirz, **options)
        with open('test.pic', 'bw') as f:
            pickle.dump(surf, f, pickle.HIGHEST_PROTOCOL)
        with open('test.pic', 'br') as f:
            surf_un = pickle.load(f)
        ac, adx, ady, adz = surf_un.get_params()
        np.testing.assert_array_almost_equal(center, ac)
        np.testing.assert_array_almost_equal(dirx, adx)
        np.testing.assert_array_almost_equal(diry, ady)
        np.testing.assert_array_almost_equal(dirz, adz)
        assert surf.options == surf_un.options

    surfs = [
        create_surface('RPP', -1, 1, -2, 2, -3, 3, name=1),                                 # 0
        create_surface('BOX', -1, -2, -3, 2, 0, 0, 0, 4, 0, 0, 0, 6, name=1),               # 1
        create_surface('BOX', 1, 2, 3, -2, 0, 0, 0, -4, 0, 0, 0, -6, name=2),               # 2
        create_surface('RPP', -2, 1, -2, 2, -3, 3, name=1),                                 # 3
        create_surface('BOX', -2, -2, -3, 3, 0, 0, 0, 4, 0, 0, 0, 6, name=1),               # 4
        create_surface('BOX', 1, 2, 3, -3, 0, 0, 0, -4, 0, 0, 0, -6, name=2),               # 5
    ]

    eq_matrix = [
        [1, 1, 0, 0, 0, 0],
        [1, 1, 0, 0, 0, 0],
        [0, 0, 1, 0, 0, 0],
        [0, 0, 0, 1, 1, 0],
        [0, 0, 0, 1, 1, 0],
        [0, 0, 0, 0, 0, 1],
    ]

    @pytest.mark.parametrize('i1, s1', enumerate(surfs))
    @pytest.mark.parametrize('i2, s2', enumerate(surfs))
    def test_eq(self, i1, s1, i2, s2):
        result = (s1 == s2)
        print(s1.get_params())
        print(s2.get_params())
        assert result == bool(self.eq_matrix[i1][i2])

    @pytest.mark.parametrize('i1, s1', enumerate(surfs))
    @pytest.mark.parametrize('i2, s2', enumerate(surfs))
    def test_hash(self, i1, s1, i2, s2):
        if self.eq_matrix[i1][i2]:
            assert hash(s1) == hash(s2)

    @pytest.mark.parametrize('surface, answer', zip(surfs, [
        '1 BOX -1 -2 -3 2 0 0 0 4 0 0 0 6 ', 
        '1 BOX -1 -2 -3 2 0 0 0 4 0 0 0 6 ',
        '2 BOX 1 2 3 -2 0 0 0 -4 0 0 0 -6 ',
        '1 BOX -2 -2 -3 3 0 0 0 4 0 0 0 6 ',
        '1 BOX -2 -2 -3 3 0 0 0 4 0 0 0 6 ',
        '2 BOX 1 2 3 -3 0 0 0 -4 0 0 0 -6 '
    ]))
    def test_mcnp_repr(self, surface, answer):
        desc = surface.mcnp_repr()
        assert desc == answer

    @pytest.mark.parametrize('surface, number, norm, k', [
        (surfs[0], 1, [1, 0, 0], -1.), (surfs[0], 2, [-1, 0, 0], -1.),
        (surfs[0], 3, [0, 1, 0], -2.), (surfs[0], 4, [0, -1, 0], -2.), 
        (surfs[0], 5, [0, 0, 1], -3.), (surfs[0], 6, [0, 0, -1], -3.)
    ])
    def test_surface(self, surface, number, norm, k):
        s = surface.surface(number)
        np.testing.assert_almost_equal(k, s._k)
        np.testing.assert_array_almost_equal(norm, s._v)


class TestRCC:
    @pytest.mark.parametrize('center, axis, radius', [
        ([0, 0, 1], [0, 0, 2], 3),
        ([1, 0, 0], [-2, 0, 0], 1),
        ([0, -1, 0], [10, 0, 0], 1),
    ])
    def test_init(self, transform, center, axis, radius):
        surf = RCC(center, axis, radius, transform=transform)
        c = transform.apply2point(center)
        a = transform.apply2vector(axis)
        ac, axc, rc = surf.get_params()
        print(c, ac)
        print(a, axc)
        np.testing.assert_array_almost_equal(c, ac)
        np.testing.assert_array_almost_equal(a, axc)
        np.testing.assert_almost_equal(radius, rc)

    @pytest.mark.parametrize('point, expected', [
        ([0, 0, 0], -1), ([1, 0, -0.99], -1), ([1, 0, -1.01], +1),
        ([1, 0, 0.99], -1), ([1, 0, 1.01], +1), ([2.99, 0, 0], -1),
        ([4.01, 0, 0], +1), ([3.99, 0, 0], -1), ([-2.01, 0, 0], +1),
        ([-1.99, 0, 0], -1),
        ([-1.99, 0, -0.99], -1), ([-1.99, 0, 0.99], -1),
        ([-2.01, 0, -0.99], +1), ([-2.01, 0, 0.99], +1),
        ([-1.99, 0, -1.01], +1), ([-1.99, 0, 1.01], +1),
        ([-1.12, -2.12, 0], -1), ([-1.13, -2.13, 0], +1)
    ])
    def test_point_test(self, point, expected):
        surf = RCC([1, 0, -1], [0, 0, 2], 3)
        result = surf.test_points(point)
        np.testing.assert_array_equal(result, expected)

    @pytest.mark.parametrize('center, axis, rad, ans', [
        ([-2, 0, 0], [4, 0, 0], 0.5, 0),
        ([-2, 0, 0], [4, 0, 0], 3, -1),
        ([-0.75, 0, 0], [1.5, 0, 0], 0.75, 0),
        ([-2, 6, 0], [4, 0, 0], 3, +1),
    ])
    def test_box_test(self, box, center, axis, rad, ans):
        surf = RCC(center, axis, rad)
        assert surf.test_box(box) == ans

    @pytest.mark.parametrize('center, axis, radius', [
        ([0, 0, 1], [0, 0, 2], 3),
        ([1, 0, 0], [-2, 0, 0], 1),
        ([0, -1, 0], [10, 0, 0], 1)
    ])
    def test_transform(self, transform, center, axis, radius):
        surf = RCC(center, axis, radius)
        c = transform.apply2point(center)
        a = transform.apply2vector(axis)

        surf_tr = surf.transform(transform)
        ac, ax, r = surf_tr.get_params()
        np.testing.assert_array_almost_equal(c, ac)
        np.testing.assert_array_almost_equal(a, ax)
        np.testing.assert_almost_equal(radius, r)

    @pytest.mark.parametrize('center, axis, radius, options', [
        ([0, 0, 1], [0, 0, 2], 3, {}),
        ([1, 0, 0], [-2, 0, 0], 1, {'name': 3}),
        ([0, -1, 0], [10, 0, 0], 1, {'name': 4, 'comments': ['abc', 'def']}),
    ])
    def test_pickle(self, center, axis, radius, options):
        surf = RCC(center, axis, radius, **options)
        with open('test.pic', 'bw') as f:
            pickle.dump(surf, f, pickle.HIGHEST_PROTOCOL)
        with open('test.pic', 'br') as f:
            surf_un = pickle.load(f)
        ac, ax, r = surf_un.get_params()
        np.testing.assert_array_almost_equal(center, ac)
        np.testing.assert_array_almost_equal(axis, ax)
        np.testing.assert_almost_equal(radius, r)
        assert surf.options == surf_un.options

    surfs = [
        create_surface('RCC', -1, 1, -2, 2, 0, 0, 4, name=1),                                 # 0
        create_surface('RCC', -1, 1, -2, 2, 0, 0, 4, name=1),               # 1
        create_surface('RCC', -1, 2, -2, 2, 0, 0, 4, name=2),               # 2
        create_surface('RCC', 1, 2, -2, -2, 0, 0, 4, name=1),                                 # 3
        create_surface('RCC', -1, 1, -2, 2, 0, 0, 3, name=1),               # 4
        create_surface('RCC', 1, 1, -2, -2, 0, 0, 3, name=2),               # 5
    ]

    eq_matrix = [
        [1, 1, 0, 0, 0, 0],
        [1, 1, 0, 0, 0, 0],
        [0, 0, 1, 0, 0, 0],
        [0, 0, 0, 1, 0, 0],
        [0, 0, 0, 0, 1, 0],
        [0, 0, 0, 0, 0, 1],
    ]

    @pytest.mark.parametrize('i1, s1', enumerate(surfs))
    @pytest.mark.parametrize('i2, s2', enumerate(surfs))
    def test_eq(self, i1, s1, i2, s2):
        result = (s1 == s2)
        print(s1.get_params())
        print(s2.get_params())
        assert result == bool(self.eq_matrix[i1][i2])

    @pytest.mark.parametrize('i1, s1', enumerate(surfs))
    @pytest.mark.parametrize('i2, s2', enumerate(surfs))
    def test_hash(self, i1, s1, i2, s2):
        if self.eq_matrix[i1][i2]:
            assert hash(s1) == hash(s2)

    @pytest.mark.parametrize('surface, answer', zip(surfs, [
        '1 RCC -1 1 -2 2 0 0 4 ', 
        '1 RCC -1 1 -2 2 0 0 4 ',
        '2 RCC -1 2 -2 2 0 0 4 ',
        '1 RCC 1 2 -2 -2 0 0 4 ',
        '1 RCC -1 1 -2 2 0 0 3 ',
        '2 RCC 1 1 -2 -2 0 0 3 '
    ]))
    def test_mcnp_repr(self, surface, answer):
        desc = surface.mcnp_repr()
        assert desc == answer

    @pytest.mark.parametrize('surface, number, norm, k', [
        (surfs[0], 2, [1, 0, 0], -1.), (surfs[0], 3, [-1, 0, 0], -1.)
    ])
    def test_surface(self, surface, number, norm, k):
        s = surface.surface(number)
        np.testing.assert_almost_equal(k, s._k)
        np.testing.assert_array_almost_equal(norm, s._v)
>>>>>>> 347822de
<|MERGE_RESOLUTION|>--- conflicted
+++ resolved
@@ -1,17 +1,11 @@
-import io
 import pytest
 import numpy as np
 import pickle
+import io
 
 from mckit.transformation import Transformation
-<<<<<<< HEAD
-from mckit.surface import (
-    Plane, GQuadratic, Torus, Sphere, Cylinder, Cone, create_surface,
-)
-=======
 from mckit.surface import Plane, GQuadratic, Torus, Sphere, Cylinder, Cone, \
     create_surface, BOX, RCC
->>>>>>> 347822de
 from mckit.box import Box
 
 
@@ -272,7 +266,6 @@
             np.testing.assert_almost_equal(surf._k, surf_un._k)
         assert surf.options == surf_un.options
 
-
     surfs = [
         create_surface('PX', 5.0, name=1),                                 # 0
         create_surface('PX', 5.0 + 1.e-12, name=1),                        # 1
@@ -1324,12 +1317,270 @@
         '2 GQ -1 -2 -3 -0.5 -0.8 -0.6 -1 -2 -3 4',
         '2 GQ 1 2 3 0.5 0.8 0.6 1 2 3 -4'
     ]))
-<<<<<<< HEAD
     def test_mcnp_pretty_repr(self, surface, answer):
         desc = surface.mcnp_repr(pretty=True)
         assert desc == answer
         desc = surface.round().mcnp_repr(pretty=False)
         assert desc == answer
+
+
+class TestBOX:
+    @pytest.mark.parametrize('center, dirx, diry, dirz', [
+        ([0, 0, 1], [2, 0, 0], [0, 3, 0], [0, 0, 4]),
+        ([1, 0, 0], [-2, 0, 0], [0, 3, 0], [0, 0, -4]),
+        ([0, 1, 0], [10, 0, 0], [0, -5, 0], [0, 0, -6]),
+    ])
+    def test_init(self, transform, center, dirx, diry, dirz):
+        surf = BOX(center, dirx, diry, dirz, transform=transform)
+        c = transform.apply2point(center)
+        dx = transform.apply2vector(dirx)
+        dy = transform.apply2vector(diry)
+        dz = transform.apply2vector(dirz)
+        ac, adx, ady, adz = surf.get_params()
+        np.testing.assert_array_almost_equal(c, ac)
+        np.testing.assert_array_almost_equal(dx, adx)
+        np.testing.assert_array_almost_equal(dy, ady)
+        np.testing.assert_array_almost_equal(dz, adz)
+
+    @pytest.mark.parametrize('point, expected', [
+        ([1, 0.1, 0.1], [-1]), ([-1, 0.1, 0.1], [+1]), ([0.1, 0.5, 0.1], [-1]),
+        ([0.1, -0.5, 0.2], [+1]), ([0.1, 0.2, 0.2], [-1]), ([-0.1, 0.2, 0.2], [+1]),
+        ([1.e-6, 100, -300], [+1]), ([-1.e-6, 200, -500], [+1]),
+        ([2.1, 0.1, 0.1], [+1]), ([1.9, 0.2, 0.2], [-1]), ([0.1, 1.1, 0.2], [+1]),
+        ([0.2, 0.1, 0.6], [+1]), ([0.1, 0.1, 0.4], [-1])
+    ])
+    def test_point_test(self, point, expected):
+        surf = BOX([0, 0, 0], [2, 0, 0], [0, 1, 0], [0, 0, 0.5])
+        result = surf.test_points(point)
+        np.testing.assert_array_equal(result, expected)
+
+    @pytest.mark.parametrize('center, dirx, diry, dirz, ans', [
+        ([0, 0, 0], [2, 0, 0], [0, 2, 0], [0, 0, 2], 0),
+        ([-2, -2, -2], [4, 0, 0], [0, 4, 0], [0, 0, 4], -1),
+        ([-3, -3, -3], [1, 0, 0], [0, 1, 0], [0, 0, 1], +1)
+    ])
+    def test_box_test(self, box, center, dirx, diry, dirz, ans):
+        surf = BOX(center, dirx, diry, dirz)
+        assert surf.test_box(box) == ans
+
+    @pytest.mark.parametrize('center, dirx, diry, dirz', [
+        ([0, 0, 1], [2, 0, 0], [0, 3, 0], [0, 0, 4]),
+        ([1, 0, 0], [-2, 0, 0], [0, 3, 0], [0, 0, -4]),
+        ([0, 1, 0], [10, 0, 0], [0, -5, 0], [0, 0, -6]),
+    ])
+    def test_transform(self, transform, center, dirx, diry, dirz):
+        surf = BOX(center, dirx, diry, dirz)
+        c = transform.apply2point(center)
+        dx = transform.apply2vector(dirx)
+        dy = transform.apply2vector(diry)
+        dz = transform.apply2vector(dirz)
+
+        surf_tr = surf.transform(transform)
+        ac, adx, ady, adz = surf_tr.get_params()
+        np.testing.assert_array_almost_equal(c, ac)
+        np.testing.assert_array_almost_equal(dx, adx)
+        np.testing.assert_array_almost_equal(dy, ady)
+        np.testing.assert_array_almost_equal(dz, adz)
+
+    @pytest.mark.parametrize('center, dirx, diry, dirz, options', [
+        ([0, 0, 1], [2, 0, 0], [0, 3, 0], [0, 0, 4], {}),
+        ([1, 0, 0], [-2, 0, 0], [0, 3, 0], [0, 0, -4], {'name': 3}),
+        ([0, 1, 0], [10, 0, 0], [0, -5, 0], [0, 0, -6], {'name': 4, 'comments': ['abc', 'def']}),
+    ])
+    def test_pickle(self, center, dirx, diry, dirz, options):
+        surf = BOX(center, dirx, diry, dirz, **options)
+        with open('test.pic', 'bw') as f:
+            pickle.dump(surf, f, pickle.HIGHEST_PROTOCOL)
+        with open('test.pic', 'br') as f:
+            surf_un = pickle.load(f)
+        ac, adx, ady, adz = surf_un.get_params()
+        np.testing.assert_array_almost_equal(center, ac)
+        np.testing.assert_array_almost_equal(dirx, adx)
+        np.testing.assert_array_almost_equal(diry, ady)
+        np.testing.assert_array_almost_equal(dirz, adz)
+        assert surf.options == surf_un.options
+
+    surfs = [
+        create_surface('RPP', -1, 1, -2, 2, -3, 3, name=1),                                 # 0
+        create_surface('BOX', -1, -2, -3, 2, 0, 0, 0, 4, 0, 0, 0, 6, name=1),               # 1
+        create_surface('BOX', 1, 2, 3, -2, 0, 0, 0, -4, 0, 0, 0, -6, name=2),               # 2
+        create_surface('RPP', -2, 1, -2, 2, -3, 3, name=1),                                 # 3
+        create_surface('BOX', -2, -2, -3, 3, 0, 0, 0, 4, 0, 0, 0, 6, name=1),               # 4
+        create_surface('BOX', 1, 2, 3, -3, 0, 0, 0, -4, 0, 0, 0, -6, name=2),               # 5
+    ]
+
+    eq_matrix = [
+        [1, 1, 0, 0, 0, 0],
+        [1, 1, 0, 0, 0, 0],
+        [0, 0, 1, 0, 0, 0],
+        [0, 0, 0, 1, 1, 0],
+        [0, 0, 0, 1, 1, 0],
+        [0, 0, 0, 0, 0, 1],
+    ]
+
+    @pytest.mark.parametrize('i1, s1', enumerate(surfs))
+    @pytest.mark.parametrize('i2, s2', enumerate(surfs))
+    def test_eq(self, i1, s1, i2, s2):
+        result = (s1 == s2)
+        print(s1.get_params())
+        print(s2.get_params())
+        assert result == bool(self.eq_matrix[i1][i2])
+
+    @pytest.mark.parametrize('i1, s1', enumerate(surfs))
+    @pytest.mark.parametrize('i2, s2', enumerate(surfs))
+    def test_hash(self, i1, s1, i2, s2):
+        if self.eq_matrix[i1][i2]:
+            assert hash(s1) == hash(s2)
+
+    @pytest.mark.parametrize('surface, answer', zip(surfs, [
+        '1 BOX -1 -2 -3 2 0 0 0 4 0 0 0 6 ',
+        '1 BOX -1 -2 -3 2 0 0 0 4 0 0 0 6 ',
+        '2 BOX 1 2 3 -2 0 0 0 -4 0 0 0 -6 ',
+        '1 BOX -2 -2 -3 3 0 0 0 4 0 0 0 6 ',
+        '1 BOX -2 -2 -3 3 0 0 0 4 0 0 0 6 ',
+        '2 BOX 1 2 3 -3 0 0 0 -4 0 0 0 -6 '
+    ]))
+    def test_mcnp_repr(self, surface, answer):
+        desc = surface.mcnp_repr(True)
+        assert desc == answer
+
+    @pytest.mark.parametrize('surface, number, norm, k', [
+        (surfs[0], 1, [1, 0, 0], -1.), (surfs[0], 2, [-1, 0, 0], -1.),
+        (surfs[0], 3, [0, 1, 0], -2.), (surfs[0], 4, [0, -1, 0], -2.),
+        (surfs[0], 5, [0, 0, 1], -3.), (surfs[0], 6, [0, 0, -1], -3.)
+    ])
+    def test_surface(self, surface, number, norm, k):
+        s = surface.surface(number)
+        np.testing.assert_almost_equal(k, s._k)
+        np.testing.assert_array_almost_equal(norm, s._v)
+
+
+class TestRCC:
+    @pytest.mark.parametrize('center, axis, radius', [
+        ([0, 0, 1], [0, 0, 2], 3),
+        ([1, 0, 0], [-2, 0, 0], 1),
+        ([0, -1, 0], [10, 0, 0], 1),
+    ])
+    def test_init(self, transform, center, axis, radius):
+        surf = RCC(center, axis, radius, transform=transform)
+        c = transform.apply2point(center)
+        a = transform.apply2vector(axis)
+        ac, axc, rc = surf.get_params()
+        print(c, ac)
+        print(a, axc)
+        np.testing.assert_array_almost_equal(c, ac)
+        np.testing.assert_array_almost_equal(a, axc)
+        np.testing.assert_almost_equal(radius, rc)
+
+    @pytest.mark.parametrize('point, expected', [
+        ([0, 0, 0], -1), ([1, 0, -0.99], -1), ([1, 0, -1.01], +1),
+        ([1, 0, 0.99], -1), ([1, 0, 1.01], +1), ([2.99, 0, 0], -1),
+        ([4.01, 0, 0], +1), ([3.99, 0, 0], -1), ([-2.01, 0, 0], +1),
+        ([-1.99, 0, 0], -1),
+        ([-1.99, 0, -0.99], -1), ([-1.99, 0, 0.99], -1),
+        ([-2.01, 0, -0.99], +1), ([-2.01, 0, 0.99], +1),
+        ([-1.99, 0, -1.01], +1), ([-1.99, 0, 1.01], +1),
+        ([-1.12, -2.12, 0], -1), ([-1.13, -2.13, 0], +1)
+    ])
+    def test_point_test(self, point, expected):
+        surf = RCC([1, 0, -1], [0, 0, 2], 3)
+        result = surf.test_points(point)
+        np.testing.assert_array_equal(result, expected)
+
+    @pytest.mark.parametrize('center, axis, rad, ans', [
+        ([-2, 0, 0], [4, 0, 0], 0.5, 0),
+        ([-2, 0, 0], [4, 0, 0], 3, -1),
+        ([-0.75, 0, 0], [1.5, 0, 0], 0.75, 0),
+        ([-2, 6, 0], [4, 0, 0], 3, +1),
+    ])
+    def test_box_test(self, box, center, axis, rad, ans):
+        surf = RCC(center, axis, rad)
+        assert surf.test_box(box) == ans
+
+    @pytest.mark.parametrize('center, axis, radius', [
+        ([0, 0, 1], [0, 0, 2], 3),
+        ([1, 0, 0], [-2, 0, 0], 1),
+        ([0, -1, 0], [10, 0, 0], 1)
+    ])
+    def test_transform(self, transform, center, axis, radius):
+        surf = RCC(center, axis, radius)
+        c = transform.apply2point(center)
+        a = transform.apply2vector(axis)
+
+        surf_tr = surf.transform(transform)
+        ac, ax, r = surf_tr.get_params()
+        np.testing.assert_array_almost_equal(c, ac)
+        np.testing.assert_array_almost_equal(a, ax)
+        np.testing.assert_almost_equal(radius, r)
+
+    @pytest.mark.parametrize('center, axis, radius, options', [
+        ([0, 0, 1], [0, 0, 2], 3, {}),
+        ([1, 0, 0], [-2, 0, 0], 1, {'name': 3}),
+        ([0, -1, 0], [10, 0, 0], 1, {'name': 4, 'comments': ['abc', 'def']}),
+    ])
+    def test_pickle(self, center, axis, radius, options):
+        surf = RCC(center, axis, radius, **options)
+        with open('test.pic', 'bw') as f:
+            pickle.dump(surf, f, pickle.HIGHEST_PROTOCOL)
+        with open('test.pic', 'br') as f:
+            surf_un = pickle.load(f)
+        ac, ax, r = surf_un.get_params()
+        np.testing.assert_array_almost_equal(center, ac)
+        np.testing.assert_array_almost_equal(axis, ax)
+        np.testing.assert_almost_equal(radius, r)
+        assert surf.options == surf_un.options
+
+    surfs = [
+        create_surface('RCC', -1, 1, -2, 2, 0, 0, 4, name=1),                                 # 0
+        create_surface('RCC', -1, 1, -2, 2, 0, 0, 4, name=1),               # 1
+        create_surface('RCC', -1, 2, -2, 2, 0, 0, 4, name=2),               # 2
+        create_surface('RCC', 1, 2, -2, -2, 0, 0, 4, name=1),                                 # 3
+        create_surface('RCC', -1, 1, -2, 2, 0, 0, 3, name=1),               # 4
+        create_surface('RCC', 1, 1, -2, -2, 0, 0, 3, name=2),               # 5
+    ]
+
+    eq_matrix = [
+        [1, 1, 0, 0, 0, 0],
+        [1, 1, 0, 0, 0, 0],
+        [0, 0, 1, 0, 0, 0],
+        [0, 0, 0, 1, 0, 0],
+        [0, 0, 0, 0, 1, 0],
+        [0, 0, 0, 0, 0, 1],
+    ]
+
+    @pytest.mark.parametrize('i1, s1', enumerate(surfs))
+    @pytest.mark.parametrize('i2, s2', enumerate(surfs))
+    def test_eq(self, i1, s1, i2, s2):
+        result = (s1 == s2)
+        print(s1.get_params())
+        print(s2.get_params())
+        assert result == bool(self.eq_matrix[i1][i2])
+
+    @pytest.mark.parametrize('i1, s1', enumerate(surfs))
+    @pytest.mark.parametrize('i2, s2', enumerate(surfs))
+    def test_hash(self, i1, s1, i2, s2):
+        if self.eq_matrix[i1][i2]:
+            assert hash(s1) == hash(s2)
+
+    @pytest.mark.parametrize('surface, answer', zip(surfs, [
+        '1 RCC -1 1 -2 2 0 0 4 ',
+        '1 RCC -1 1 -2 2 0 0 4 ',
+        '2 RCC -1 2 -2 2 0 0 4 ',
+        '1 RCC 1 2 -2 -2 0 0 4 ',
+        '1 RCC -1 1 -2 2 0 0 3 ',
+        '2 RCC 1 1 -2 -2 0 0 3 '
+    ]))
+    def test_mcnp_repr(self, surface, answer):
+        desc = surface.mcnp_repr(True)
+        assert desc == answer
+
+    @pytest.mark.parametrize('surface, number, norm, k', [
+        (surfs[0], 2, [1, 0, 0], -1.), (surfs[0], 3, [-1, 0, 0], -1.)
+    ])
+    def test_surface(self, surface, number, norm, k):
+        s = surface.surface(number)
+        np.testing.assert_almost_equal(k, s._k)
+        np.testing.assert_array_almost_equal(norm, s._v)
 
 
 @pytest.mark.parametrize("a, b, expected", [
@@ -1352,268 +1603,4 @@
         assert b.is_close_to(a)
     else:
         assert not a.is_close_to(b)
-        assert not b.is_close_to(a)
-=======
-    def test_mcnp_repr(self, surface, answer):
-        desc = surface.mcnp_repr()
-        assert desc == answer
-
-
-class TestBOX:
-    @pytest.mark.parametrize('center, dirx, diry, dirz', [
-        ([0, 0, 1], [2, 0, 0], [0, 3, 0], [0, 0, 4]),
-        ([1, 0, 0], [-2, 0, 0], [0, 3, 0], [0, 0, -4]),
-        ([0, 1, 0], [10, 0, 0], [0, -5, 0], [0, 0, -6]),
-    ])
-    def test_init(self, transform, center, dirx, diry, dirz):
-        surf = BOX(center, dirx, diry, dirz, transform=transform)
-        c = transform.apply2point(center)
-        dx = transform.apply2vector(dirx)
-        dy = transform.apply2vector(diry)
-        dz = transform.apply2vector(dirz)
-        ac, adx, ady, adz = surf.get_params()
-        np.testing.assert_array_almost_equal(c, ac)
-        np.testing.assert_array_almost_equal(dx, adx)
-        np.testing.assert_array_almost_equal(dy, ady)
-        np.testing.assert_array_almost_equal(dz, adz)
-
-    @pytest.mark.parametrize('point, expected', [
-        ([1, 0.1, 0.1], [-1]), ([-1, 0.1, 0.1], [+1]), ([0.1, 0.5, 0.1], [-1]),
-        ([0.1, -0.5, 0.2], [+1]), ([0.1, 0.2, 0.2], [-1]), ([-0.1, 0.2, 0.2], [+1]),
-        ([1.e-6, 100, -300], [+1]), ([-1.e-6, 200, -500], [+1]),
-        ([2.1, 0.1, 0.1], [+1]), ([1.9, 0.2, 0.2], [-1]), ([0.1, 1.1, 0.2], [+1]), 
-        ([0.2, 0.1, 0.6], [+1]), ([0.1, 0.1, 0.4], [-1])
-    ])
-    def test_point_test(self, point, expected):
-        surf = BOX([0, 0, 0], [2, 0, 0], [0, 1, 0], [0, 0, 0.5])
-        result = surf.test_points(point)
-        np.testing.assert_array_equal(result, expected)
-
-    @pytest.mark.parametrize('center, dirx, diry, dirz, ans', [
-        ([0, 0, 0], [2, 0, 0], [0, 2, 0], [0, 0, 2], 0),
-        ([-2, -2, -2], [4, 0, 0], [0, 4, 0], [0, 0, 4], -1),
-        ([-3, -3, -3], [1, 0, 0], [0, 1, 0], [0, 0, 1], +1)
-    ])
-    def test_box_test(self, box, center, dirx, diry, dirz, ans):
-        surf = BOX(center, dirx, diry, dirz)
-        assert surf.test_box(box) == ans
-
-    @pytest.mark.parametrize('center, dirx, diry, dirz', [
-        ([0, 0, 1], [2, 0, 0], [0, 3, 0], [0, 0, 4]),
-        ([1, 0, 0], [-2, 0, 0], [0, 3, 0], [0, 0, -4]),
-        ([0, 1, 0], [10, 0, 0], [0, -5, 0], [0, 0, -6]),
-    ])
-    def test_transform(self, transform, center, dirx, diry, dirz):
-        surf = BOX(center, dirx, diry, dirz)
-        c = transform.apply2point(center)
-        dx = transform.apply2vector(dirx)
-        dy = transform.apply2vector(diry)
-        dz = transform.apply2vector(dirz)
-
-        surf_tr = surf.transform(transform)
-        ac, adx, ady, adz = surf_tr.get_params()
-        np.testing.assert_array_almost_equal(c, ac)
-        np.testing.assert_array_almost_equal(dx, adx)
-        np.testing.assert_array_almost_equal(dy, ady)
-        np.testing.assert_array_almost_equal(dz, adz)
-
-    @pytest.mark.parametrize('center, dirx, diry, dirz, options', [
-        ([0, 0, 1], [2, 0, 0], [0, 3, 0], [0, 0, 4], {}),
-        ([1, 0, 0], [-2, 0, 0], [0, 3, 0], [0, 0, -4], {'name': 3}),
-        ([0, 1, 0], [10, 0, 0], [0, -5, 0], [0, 0, -6], {'name': 4, 'comments': ['abc', 'def']}),
-    ])
-    def test_pickle(self, center, dirx, diry, dirz, options):
-        surf = BOX(center, dirx, diry, dirz, **options)
-        with open('test.pic', 'bw') as f:
-            pickle.dump(surf, f, pickle.HIGHEST_PROTOCOL)
-        with open('test.pic', 'br') as f:
-            surf_un = pickle.load(f)
-        ac, adx, ady, adz = surf_un.get_params()
-        np.testing.assert_array_almost_equal(center, ac)
-        np.testing.assert_array_almost_equal(dirx, adx)
-        np.testing.assert_array_almost_equal(diry, ady)
-        np.testing.assert_array_almost_equal(dirz, adz)
-        assert surf.options == surf_un.options
-
-    surfs = [
-        create_surface('RPP', -1, 1, -2, 2, -3, 3, name=1),                                 # 0
-        create_surface('BOX', -1, -2, -3, 2, 0, 0, 0, 4, 0, 0, 0, 6, name=1),               # 1
-        create_surface('BOX', 1, 2, 3, -2, 0, 0, 0, -4, 0, 0, 0, -6, name=2),               # 2
-        create_surface('RPP', -2, 1, -2, 2, -3, 3, name=1),                                 # 3
-        create_surface('BOX', -2, -2, -3, 3, 0, 0, 0, 4, 0, 0, 0, 6, name=1),               # 4
-        create_surface('BOX', 1, 2, 3, -3, 0, 0, 0, -4, 0, 0, 0, -6, name=2),               # 5
-    ]
-
-    eq_matrix = [
-        [1, 1, 0, 0, 0, 0],
-        [1, 1, 0, 0, 0, 0],
-        [0, 0, 1, 0, 0, 0],
-        [0, 0, 0, 1, 1, 0],
-        [0, 0, 0, 1, 1, 0],
-        [0, 0, 0, 0, 0, 1],
-    ]
-
-    @pytest.mark.parametrize('i1, s1', enumerate(surfs))
-    @pytest.mark.parametrize('i2, s2', enumerate(surfs))
-    def test_eq(self, i1, s1, i2, s2):
-        result = (s1 == s2)
-        print(s1.get_params())
-        print(s2.get_params())
-        assert result == bool(self.eq_matrix[i1][i2])
-
-    @pytest.mark.parametrize('i1, s1', enumerate(surfs))
-    @pytest.mark.parametrize('i2, s2', enumerate(surfs))
-    def test_hash(self, i1, s1, i2, s2):
-        if self.eq_matrix[i1][i2]:
-            assert hash(s1) == hash(s2)
-
-    @pytest.mark.parametrize('surface, answer', zip(surfs, [
-        '1 BOX -1 -2 -3 2 0 0 0 4 0 0 0 6 ', 
-        '1 BOX -1 -2 -3 2 0 0 0 4 0 0 0 6 ',
-        '2 BOX 1 2 3 -2 0 0 0 -4 0 0 0 -6 ',
-        '1 BOX -2 -2 -3 3 0 0 0 4 0 0 0 6 ',
-        '1 BOX -2 -2 -3 3 0 0 0 4 0 0 0 6 ',
-        '2 BOX 1 2 3 -3 0 0 0 -4 0 0 0 -6 '
-    ]))
-    def test_mcnp_repr(self, surface, answer):
-        desc = surface.mcnp_repr()
-        assert desc == answer
-
-    @pytest.mark.parametrize('surface, number, norm, k', [
-        (surfs[0], 1, [1, 0, 0], -1.), (surfs[0], 2, [-1, 0, 0], -1.),
-        (surfs[0], 3, [0, 1, 0], -2.), (surfs[0], 4, [0, -1, 0], -2.), 
-        (surfs[0], 5, [0, 0, 1], -3.), (surfs[0], 6, [0, 0, -1], -3.)
-    ])
-    def test_surface(self, surface, number, norm, k):
-        s = surface.surface(number)
-        np.testing.assert_almost_equal(k, s._k)
-        np.testing.assert_array_almost_equal(norm, s._v)
-
-
-class TestRCC:
-    @pytest.mark.parametrize('center, axis, radius', [
-        ([0, 0, 1], [0, 0, 2], 3),
-        ([1, 0, 0], [-2, 0, 0], 1),
-        ([0, -1, 0], [10, 0, 0], 1),
-    ])
-    def test_init(self, transform, center, axis, radius):
-        surf = RCC(center, axis, radius, transform=transform)
-        c = transform.apply2point(center)
-        a = transform.apply2vector(axis)
-        ac, axc, rc = surf.get_params()
-        print(c, ac)
-        print(a, axc)
-        np.testing.assert_array_almost_equal(c, ac)
-        np.testing.assert_array_almost_equal(a, axc)
-        np.testing.assert_almost_equal(radius, rc)
-
-    @pytest.mark.parametrize('point, expected', [
-        ([0, 0, 0], -1), ([1, 0, -0.99], -1), ([1, 0, -1.01], +1),
-        ([1, 0, 0.99], -1), ([1, 0, 1.01], +1), ([2.99, 0, 0], -1),
-        ([4.01, 0, 0], +1), ([3.99, 0, 0], -1), ([-2.01, 0, 0], +1),
-        ([-1.99, 0, 0], -1),
-        ([-1.99, 0, -0.99], -1), ([-1.99, 0, 0.99], -1),
-        ([-2.01, 0, -0.99], +1), ([-2.01, 0, 0.99], +1),
-        ([-1.99, 0, -1.01], +1), ([-1.99, 0, 1.01], +1),
-        ([-1.12, -2.12, 0], -1), ([-1.13, -2.13, 0], +1)
-    ])
-    def test_point_test(self, point, expected):
-        surf = RCC([1, 0, -1], [0, 0, 2], 3)
-        result = surf.test_points(point)
-        np.testing.assert_array_equal(result, expected)
-
-    @pytest.mark.parametrize('center, axis, rad, ans', [
-        ([-2, 0, 0], [4, 0, 0], 0.5, 0),
-        ([-2, 0, 0], [4, 0, 0], 3, -1),
-        ([-0.75, 0, 0], [1.5, 0, 0], 0.75, 0),
-        ([-2, 6, 0], [4, 0, 0], 3, +1),
-    ])
-    def test_box_test(self, box, center, axis, rad, ans):
-        surf = RCC(center, axis, rad)
-        assert surf.test_box(box) == ans
-
-    @pytest.mark.parametrize('center, axis, radius', [
-        ([0, 0, 1], [0, 0, 2], 3),
-        ([1, 0, 0], [-2, 0, 0], 1),
-        ([0, -1, 0], [10, 0, 0], 1)
-    ])
-    def test_transform(self, transform, center, axis, radius):
-        surf = RCC(center, axis, radius)
-        c = transform.apply2point(center)
-        a = transform.apply2vector(axis)
-
-        surf_tr = surf.transform(transform)
-        ac, ax, r = surf_tr.get_params()
-        np.testing.assert_array_almost_equal(c, ac)
-        np.testing.assert_array_almost_equal(a, ax)
-        np.testing.assert_almost_equal(radius, r)
-
-    @pytest.mark.parametrize('center, axis, radius, options', [
-        ([0, 0, 1], [0, 0, 2], 3, {}),
-        ([1, 0, 0], [-2, 0, 0], 1, {'name': 3}),
-        ([0, -1, 0], [10, 0, 0], 1, {'name': 4, 'comments': ['abc', 'def']}),
-    ])
-    def test_pickle(self, center, axis, radius, options):
-        surf = RCC(center, axis, radius, **options)
-        with open('test.pic', 'bw') as f:
-            pickle.dump(surf, f, pickle.HIGHEST_PROTOCOL)
-        with open('test.pic', 'br') as f:
-            surf_un = pickle.load(f)
-        ac, ax, r = surf_un.get_params()
-        np.testing.assert_array_almost_equal(center, ac)
-        np.testing.assert_array_almost_equal(axis, ax)
-        np.testing.assert_almost_equal(radius, r)
-        assert surf.options == surf_un.options
-
-    surfs = [
-        create_surface('RCC', -1, 1, -2, 2, 0, 0, 4, name=1),                                 # 0
-        create_surface('RCC', -1, 1, -2, 2, 0, 0, 4, name=1),               # 1
-        create_surface('RCC', -1, 2, -2, 2, 0, 0, 4, name=2),               # 2
-        create_surface('RCC', 1, 2, -2, -2, 0, 0, 4, name=1),                                 # 3
-        create_surface('RCC', -1, 1, -2, 2, 0, 0, 3, name=1),               # 4
-        create_surface('RCC', 1, 1, -2, -2, 0, 0, 3, name=2),               # 5
-    ]
-
-    eq_matrix = [
-        [1, 1, 0, 0, 0, 0],
-        [1, 1, 0, 0, 0, 0],
-        [0, 0, 1, 0, 0, 0],
-        [0, 0, 0, 1, 0, 0],
-        [0, 0, 0, 0, 1, 0],
-        [0, 0, 0, 0, 0, 1],
-    ]
-
-    @pytest.mark.parametrize('i1, s1', enumerate(surfs))
-    @pytest.mark.parametrize('i2, s2', enumerate(surfs))
-    def test_eq(self, i1, s1, i2, s2):
-        result = (s1 == s2)
-        print(s1.get_params())
-        print(s2.get_params())
-        assert result == bool(self.eq_matrix[i1][i2])
-
-    @pytest.mark.parametrize('i1, s1', enumerate(surfs))
-    @pytest.mark.parametrize('i2, s2', enumerate(surfs))
-    def test_hash(self, i1, s1, i2, s2):
-        if self.eq_matrix[i1][i2]:
-            assert hash(s1) == hash(s2)
-
-    @pytest.mark.parametrize('surface, answer', zip(surfs, [
-        '1 RCC -1 1 -2 2 0 0 4 ', 
-        '1 RCC -1 1 -2 2 0 0 4 ',
-        '2 RCC -1 2 -2 2 0 0 4 ',
-        '1 RCC 1 2 -2 -2 0 0 4 ',
-        '1 RCC -1 1 -2 2 0 0 3 ',
-        '2 RCC 1 1 -2 -2 0 0 3 '
-    ]))
-    def test_mcnp_repr(self, surface, answer):
-        desc = surface.mcnp_repr()
-        assert desc == answer
-
-    @pytest.mark.parametrize('surface, number, norm, k', [
-        (surfs[0], 2, [1, 0, 0], -1.), (surfs[0], 3, [-1, 0, 0], -1.)
-    ])
-    def test_surface(self, surface, number, norm, k):
-        s = surface.surface(number)
-        np.testing.assert_almost_equal(k, s._k)
-        np.testing.assert_array_almost_equal(norm, s._v)
->>>>>>> 347822de
+        assert not b.is_close_to(a)