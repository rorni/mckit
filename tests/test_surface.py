import pytest
import numpy as np
import pickle

from mckit.transformation import Transformation
from mckit.surface import Plane, GQuadratic, Torus, Sphere, Cylinder, Cone, \
    create_surface
from mckit.geometry import Box


@pytest.fixture(scope='module', params=[
    {},
    {'translation': [1, 2, -3], 'indegrees': True,
     'rotation': [30, 60, 90, 120, 30, 90, 90, 90, 0]}
])
def transform(request):
    return Transformation(**request.param)


@pytest.fixture(scope='module')
def box():
    return Box([0, 0, 0], 2, 2, 2)


@pytest.mark.parametrize('cls, kind, params, expected', [
      (Plane, 'PX', [5.3], {'_v': [1, 0, 0], '_k': -5.3}),
      (Plane, 'PY', [5.4], {'_v': [0, 1, 0], '_k': -5.4}),
      (Plane, 'PZ', [5.5], {'_v': [0, 0, 1], '_k': -5.5}),
      (Plane, 'P', [3.2, -1.4, 5.7, -4.8], {'_v': [0.47867947, -0.20942227, 0.8526478], '_k': 0.7180192041541256}),
      (Plane, 'X', [5.6, 6.7], {'_v': [1, 0, 0], '_k': -5.6}),
      (Plane, 'Y', [5.7, 6.8], {'_v': [0, 1, 0], '_k': -5.7}),
      (Plane, 'Z', [5.8, -6.9], {'_v': [0, 0, 1], '_k': -5.8}),
      (Plane, 'X', [5.6, 6.7, 5.6, -7.9], {'_v': [1, 0, 0], '_k': -5.6}),
      (Plane, 'Y', [5.7, 6.8, 5.7, 6.2], {'_v': [0, 1, 0], '_k': -5.7}),
      (Plane, 'Z', [5.8, -6.9, 5.8, -9.9], {'_v': [0, 0, 1], '_k': -5.8}),
      (Sphere, 'SO', [6.1], {'_center': [0, 0, 0], '_radius': 6.1}),
      (Sphere, 'SX', [-3.4, 6.2], {'_center': [-3.4, 0, 0], '_radius': 6.2}),
      (Sphere, 'SY', [3.5, 6.3], {'_center': [0, 3.5, 0], '_radius': 6.3}),
      (Sphere, 'SZ', [-3.6, 6.4], {'_center': [0, 0, -3.6], '_radius': 6.4}),
      (Sphere, 'S', [3.7, -3.8, 3.9, 6.5], {'_center': [3.7, -3.8, 3.9], '_radius': 6.5}),
      (Cylinder, 'CX', [6.6], {'_pt': [0, 0, 0], '_axis': [1, 0, 0], '_radius': 6.6}),
      (Cylinder, 'CY', [6.7], {'_pt': [0, 0, 0], '_axis': [0, 1, 0], '_radius': 6.7}),
      (Cylinder, 'CZ', [6.8], {'_pt': [0, 0, 0], '_axis': [0, 0, 1], '_radius': 6.8}),
      (Cylinder, 'C/X', [4.0, -4.1, 6.9], {'_pt': [0, 4.0, -4.1], '_axis': [1, 0, 0], '_radius': 6.9}),
      (Cylinder, 'C/Y', [-4.2, 4.3, 7.0], {'_pt': [-4.2, 0, 4.3], '_axis': [0, 1, 0], '_radius': 7.0}),
      (Cylinder, 'C/Z', [4.4, 4.5, 7.1], {'_pt': [4.4, 4.5, 0], '_axis': [0, 0, 1], '_radius': 7.1}),
      (Cylinder, 'X', [1.2, 3.4, 8.4, 3.4], {'_pt': [0, 0, 0], '_axis': [1, 0, 0], '_radius': 3.4}),
      (Cylinder, 'Y', [1.2, 3.4, 8.4, 3.4], {'_pt': [0, 0, 0], '_axis': [0, 1, 0], '_radius': 3.4}),
      (Cylinder, 'Z', [1.2, 3.4, 8.4, 3.4], {'_pt': [0, 0, 0], '_axis': [0, 0, 1], '_radius': 3.4}),
      (Cone, 'KX', [4.6, 0.33], {'_apex': [4.6, 0, 0], '_axis': [1, 0, 0], '_t2': 0.33, '_sheet': 0}),
      (Cone, 'KY', [4.7, 0.33], {'_apex': [0, 4.7, 0], '_axis': [0, 1, 0], '_t2': 0.33, '_sheet': 0}),
      (Cone, 'KZ', [-4.8, 0.33], {'_apex': [0, 0, -4.8], '_axis': [0, 0, 1], '_t2': 0.33, '_sheet': 0}),
      (Cone, 'K/X', [4.9, -5.0, 5.1, 0.33], {'_apex': [4.9, -5.0, 5.1], '_axis': [1, 0, 0], '_t2': 0.33, '_sheet': 0}),
      (Cone, 'K/Y', [-5.0, -5.1, 5.2, 0.33], {'_apex': [-5.0, -5.1, 5.2], '_axis': [0, 1, 0], '_t2': 0.33, '_sheet': 0}),
      (Cone, 'K/Z', [5.3, 5.4, 5.5, 0.33], {'_apex': [5.3, 5.4, 5.5], '_axis': [0, 0, 1], '_t2': 0.33, '_sheet': 0}),
      (Cone, 'KX', [4.6, 0.33, +1], {'_apex': [4.6, 0, 0], '_axis': [1, 0, 0], '_t2': 0.33, '_sheet': +1}),
      (Cone, 'KY', [4.7, 0.33, +1], {'_apex': [0, 4.7, 0], '_axis': [0, 1, 0], '_t2': 0.33, '_sheet': +1}),
      (Cone, 'KZ', [-4.8, 0.33, +1], {'_apex': [0, 0, -4.8], '_axis': [0, 0, 1], '_t2': 0.33, '_sheet': +1}),
      (Cone, 'X', [-1.0, 1.0, 1.0, 2.0], {'_apex': [-3.0, 0, 0], '_axis': [1, 0, 0], '_t2': 0.25, '_sheet': +1}),
      (Cone, 'X', [-2.5, 4.5, -0.5, 3.5], {'_apex': [6.5, 0, 0], '_axis': [1, 0, 0], '_t2': 0.25, '_sheet': -1}),
      (Cone, 'X', [1.0, 2.0, -1.0, 1.0], {'_apex': [-3.0, 0, 0], '_axis': [1, 0, 0], '_t2': 0.25, '_sheet': +1}),
      (Cone, 'X', [-0.5, 3.5, -2.5, 4.5], {'_apex': [6.5, 0, 0], '_axis': [1, 0, 0], '_t2': 0.25, '_sheet': -1}),
      (Cone, 'Y', [-1.0, 1.0, 1.0, 2.0], {'_apex': [0, -3.0, 0], '_axis': [0, 1, 0], '_t2': 0.25, '_sheet': +1}),
      (Cone, 'Y', [-2.5, 4.5, -0.5, 3.5], {'_apex': [0, 6.5, 0], '_axis': [0, 1, 0], '_t2': 0.25, '_sheet': -1}),
      (Cone, 'Y', [1.0, 2.0, -1.0, 1.0], {'_apex': [0, -3.0, 0], '_axis': [0, 1, 0], '_t2': 0.25, '_sheet': +1}),
      (Cone, 'Y', [-0.5, 3.5, -2.5, 4.5], {'_apex': [0, 6.5, 0], '_axis': [0, 1, 0], '_t2': 0.25, '_sheet': -1}),
      (Cone, 'Z', [-1.0, 1.0, 1.0, 2.0], {'_apex': [0, 0, -3.0], '_axis': [0, 0, 1], '_t2': 0.25, '_sheet': +1}),
      (Cone, 'Z', [-2.5, 4.5, -0.5, 3.5], {'_apex': [0, 0, 6.5], '_axis': [0, 0, 1], '_t2': 0.25, '_sheet': -1}),
      (Cone, 'Z', [1.0, 2.0, -1.0, 1.0], {'_apex': [0, 0, -3.0], '_axis': [0, 0, 1], '_t2': 0.25, '_sheet': +1}),
      (Cone, 'Z', [-0.5, 3.5, -2.5, 4.5], {'_apex': [0, 0, 6.5], '_axis': [0, 0, 1], '_t2': 0.25, '_sheet': -1}),
      (Cone, 'K/X', [4.9, -5.0, 5.1, 0.33, +1], {'_apex': [4.9, -5.0, 5.1], '_axis': [1, 0, 0], '_t2': 0.33, '_sheet': +1}),
      (Cone, 'K/Y', [-5.0, -5.1, 5.2, 0.33, +1], {'_apex': [-5.0, -5.1, 5.2], '_axis': [0, 1, 0], '_t2': 0.33, '_sheet': +1}),
      (Cone, 'K/Z', [5.3, 5.4, 5.5, 0.33, +1], {'_apex': [5.3, 5.4, 5.5], '_axis': [0, 0, 1], '_t2': 0.33, '_sheet': +1}),
      (Cone, 'KX', [4.6, 0.33, -1], {'_apex': [4.6, 0, 0], '_axis': [1, 0, 0], '_t2': 0.33, '_sheet': -1}),
      (Cone, 'KY', [4.7, 0.33, -1], {'_apex': [0, 4.7, 0], '_axis': [0, 1, 0], '_t2': 0.33, '_sheet': -1}),
      (Cone, 'KZ', [-4.8, 0.33, -1], {'_apex': [0, 0, -4.8], '_axis': [0, 0, 1], '_t2': 0.33, '_sheet': -1}),
      (Cone, 'K/X', [4.9, -5.0, 5.1, 0.33, -1], {'_apex': [4.9, -5.0, 5.1], '_axis': [1, 0, 0], '_t2': 0.33, '_sheet': -1}),
      (Cone, 'K/Y', [-5.0, -5.1, 5.2, 0.33, -1], {'_apex': [-5.0, -5.1, 5.2], '_axis': [0, 1, 0], '_t2': 0.33, '_sheet': -1}),
      (Cone, 'K/Z', [5.3, 5.4, 5.5, 0.33, -1], {'_apex': [5.3, 5.4, 5.5], '_axis': [0, 0, 1], '_t2': 0.33, '_sheet': -1}),
      (Torus, 'TX', [1, 2, -3, 5, 0.5, 0.8], {'_center': [1, 2, -3], '_axis': [1, 0, 0], '_R': 5, '_a': 0.5, '_b': 0.8}),
      (Torus, 'TY', [-4, 5, -6, 3, 0.9, 0.2], {'_center': [-4, 5, -6], '_axis': [0, 1, 0], '_R': 3, '_a': 0.9, '_b': 0.2}),
      (Torus, 'TZ', [0, -3, 5, 1, 0.1, 0.2], {'_center': [0, -3, 5], '_axis': [0, 0, 1], '_R': 1, '_a': 0.1, '_b': 0.2}),
      (GQuadratic, 'SQ', [0.5, -2.5, 3.0, 1.1, -1.3, -5.4, -7.0, 3.2, -1.7, 8.4], {'_m': np.diag([0.5, -2.5, 3.0]), '_v': 2 * np.array([1.1 - 0.5 * 3.2, -1.3 - 2.5 * 1.7, -5.4 - 3.0 * 8.4]), '_k': 0.5 * 3.2 ** 2 - 2.5 * 1.7 ** 2 + 3.0 * 8.4 ** 2 - 7.0 - 2 * ( 1.1 * 3.2 + 1.3 * 1.7 - 5.4 * 8.4)}),
      (GQuadratic, 'GQ', [1, 2, 3, 4, 5, 6, 7, 8, 9, -10], {'_m': [[1, 2, 3], [2, 2, 2.5], [3, 2.5, 3]], '_v': [7, 8, 9], '_k': -10}),
])
def test_surface_creation(cls, kind, params, expected):
    surf = create_surface(kind, *params)
    assert isinstance(surf, cls)
    for attr_name, attr_value in expected.items():
        surf_attr = getattr(surf, attr_name)
        np.testing.assert_array_almost_equal(surf_attr, attr_value)


@pytest.mark.parametrize('tr', [
    None,
    Transformation([0, 0, 0], [20.0, 70.0, 90, 110.0, 20.0, 90, 90, 90, 0], indegrees=True)
])
@pytest.mark.parametrize('cls, kind, params', [
    (Plane, 'P', [3.2, -1.4, 5.7, -4.8]),
    (Plane, 'P', [3.28434343457632, -1.48888888888888, 5.7341411411414, -4.8]),
    (Plane, 'P', [-0.176628496439844, -0.005226281717615, 0.984263714776080,
                  342.264078203542790]),
    (Sphere, 'S', [3.7, -3.8, 3.9, 6.5]),
    (Cylinder, 'CX', [6.6]),
    (Cylinder, 'CY', [6.7]),
    (Cylinder, 'CZ', [6.8]),
    (Cylinder, 'C/X', [4.0, -4.1, 6.9]),
    (Cylinder, 'C/Y', [-4.2, 4.3, 7.0]),
    (Cylinder, 'C/Z', [4.4, 4.5, 7.1]),
    (Cylinder, 'C/X', [72.4, 157.0, 25.5]),
    (Cylinder, 'X', [1.2, 3.4, 8.4, 3.4]),
    (Cylinder, 'Y', [1.2, 3.4, 8.4, 3.4]),
    (Cylinder, 'Z', [1.2, 3.4, 8.4, 3.4]),
    (Cone, 'KX', [4.6, 0.33]),
    (Cone, 'KY', [4.7, 0.33]),
    (Cone, 'KX', [4.77777777777777777, 0.333333333333333]),
    (Cone, 'KZ', [-4.8, 0.33]),
    (Cone, 'K/X', [4.9, -5.0, 5.1, 0.33]),
    (Cone, 'K/Y', [-5.0, -5.1, 5.2, 0.33]),
    (Cone, 'K/Z', [5.3, 5.4, 5.5, 0.33]),
    (Cone, 'KX', [4.6, 0.33, +1]),
    (Cone, 'KY', [4.7, 0.33, +1]),
    (Cone, 'KZ', [-4.8, 0.33, +1]),
    (Cone, 'X', [-1.0, 1.0, 1.0, 2.0]),
    (Cone, 'X', [-2.5, 4.5, -0.5, 3.5]),
    (Cone, 'X', [1.0, 2.0, -1.0, 1.0]),
    (Cone, 'X', [-0.5, 3.5, -2.5, 4.5]),
    (Cone, 'Y', [-1.0, 1.0, 1.0, 2.0]),
    (Cone, 'Y', [-2.5, 4.5, -0.5, 3.5]),
    (Cone, 'Y', [1.0, 2.0, -1.0, 1.0]),
    (Cone, 'Y', [-0.52222989232331345, 3.5, -2.5, 4.5]),
    (Cone, 'Z', [-1.0, 1.0, 1.0, 2.0]),
    (Cone, 'Z', [-2.5, 4.5, -0.5, 3.5]),
    (Cone, 'Z', [1.0, 2.0, -1.0, 1.0]),
    (Cone, 'Z', [-0.5, 3.5, -2.5, 4.5]),
    (Cone, 'K/X', [4.9, -5.0, 5.1, 0.33, +1]),
    (Cone, 'K/Y', [-5.0, -5.1, 5.2, 0.33, +1]),
    (Cone, 'K/Z', [5.3, 5.4, 5.5, 0.33, +1]),
    (Cone, 'KX', [4.6, 0.33, -1]),
    (Cone, 'KY', [4.7, 0.33, -1]),
    (Cone, 'KZ', [-4.8, 0.33, -1]),
    (Cone, 'K/X', [4.9, -5.0, 5.1, 0.33, -1]),
    (Cone, 'K/Y', [-5.0, -5.1, 5.2, 0.33, -1]),
    (Cone, 'K/Z', [5.3, 5.4, 5.5, 0.33, -1]),
    (Torus, 'TX', [1, 2, -3, 5, 0.5, 0.8]),
    (Torus, 'TY', [-4, 5, -6, 3, 0.9, 0.2]),
    (Torus, 'TZ', [0, -3, 5, 1, 0.1, 0.2]),
    (GQuadratic, 'SQ', [0.5, -2.5841834141234512351, 3.0, 1.1, -1.3, -5.4, -7.0, 3.2, -1.7, 8.4]),
    (GQuadratic, 'GQ', [1, 2, 3, 4, 5, 6, 7, 8, 9, -10])
])
def test_surface_copy(cls, kind, params, tr):
    options = {'transform': tr} if tr else {}
    surf = create_surface(kind, *params, **options)
    surf_cpy = surf.copy()
    assert id(surf) != id(surf_cpy)
    assert isinstance(surf_cpy, surf.__class__)
    assert surf == surf_cpy


@pytest.mark.parametrize('kind, params, name', [
    ('PX', [1], 2),
    ('CX', [1], 3),
    ('SO', [1], 4),
    ('KX', [1, 2], 5)
])
def test_surface_name(kind, params, name):
    surf = create_surface(kind, *params, name=name)
    assert surf.name() == name


class TestPlane:
    @pytest.mark.parametrize('norm, offset, v, k', [
        ([0, 0, 1], -2, np.array([0, 0, 1]), -2),
        ([1, 0, 0], -2, np.array([1, 0, 0]), -2),
        ([0, 1, 0], -2, np.array([0, 1, 0]), -2),
    ])
    def test_init(self, transform, norm, offset, v, k):
        surf = Plane(norm, offset, transform=transform)
        v, k = transform.apply2plane(v, k)
        np.testing.assert_array_almost_equal(v, surf._v)
        np.testing.assert_array_almost_equal(k, surf._k)

    @pytest.mark.parametrize('point, expected', [
        ([1, 0, 0], [+1]), ([-1, 0, 0], [-1]), ([1, 0, 0], [+1]),
        ([-1, 0, 0], [-1]), ([0.1, 0, 0], [+1]), ([-0.1, 0, 0], [-1]),
        ([1.e-6, 100, -300], [+1]), ([-1.e-6, 200, -500], [-1]),
        (np.array([[1, 0, 0], [-1, 0, 0], [0.1, 0, 0], [-0.1, 0, 0],
                   [1.e-6, 100, -300],
                   [-1.e-6, 200, -500]]), np.array([1, -1, 1, -1, 1, -1]))
    ])
    def test_point_test(self, point, expected):
        surf = Plane([1, 0, 0], 0)
        result = surf.test_points(point)
        np.testing.assert_array_equal(result, expected)

    @pytest.mark.parametrize('norm, offset, ans', [
        ([1, 0, 0], 0, 0),
        ([1, 0, 0], 1.001, 1),
        ([1, 0, 0], -1.001, -1),
        ([1, 0, 0], 0.999, 0),
        ([1, 0, 0], -0.999, 0),
        ([0, 1, 0], 0, 0),
        ([0, 1, 0], 1.001, 1),
        ([0, 1, 0], -1.001, -1),
        ([0, 1, 0], 0.999, 0),
        ([0, 1, 0], -0.999, 0),
        ([0, 0, 1], 0, 0),
        ([0, 0, 1], 1.001, 1),
        ([0, 0, 1], -1.001, -1),
        ([0, 0, 1], 0.999, 0),
        ([0, 0, 1], -0.999, 0),
        ([1, 1, 1], -2.999, 0),
        ([1, 1, 1], -3.001, -1),
        ([1, 1, 1], 2.999, 0),
        ([1, 1, 1], 3.001, 1)
    ])
    def test_box_test(self, box, norm, offset, ans):
        surf = Plane(norm, offset)
        assert surf.test_box(box) == ans

    @pytest.mark.parametrize('norm, offset', [
        ([0, 0, 1], -2),
        ([1, 0, 0], -2),
        ([0, 1, 0], -2),
    ])
    def test_transform(self, transform, norm, offset):
        ans_surf = Plane(norm, offset, transform=transform)
        surf = Plane(norm, offset)
        surf_tr = surf.transform(transform)
        np.testing.assert_array_almost_equal(ans_surf._v, surf_tr._v)
        np.testing.assert_almost_equal(ans_surf._k, surf_tr._k)

<<<<<<< HEAD
    surfs = [
        create_surface('PX', 5.0, name=1),                                 # 0
        create_surface('PX', 5.0 + 1.e-12, name=1),                        # 1
        create_surface('PX', 5.0 - 1.e-12, name=1),                        # 2
        create_surface('PX', 5.0 + 1.e-11, name=1),                        # 3
        create_surface('PY', 5.0, name=2),                                 # 4
        create_surface('PY', 5.0 + 1.e-12, name=2),                        # 5
        create_surface('PY', 5.0 - 1.e-12, name=2),                        # 6
        create_surface('PY', 5.0 + 1.e-11, name=2),                        # 7
        create_surface('PZ', 5.0, name=3),                                 # 8
        create_surface('PZ', 5.0 + 1.e-12, name=3),                        # 9
        create_surface('PZ', 5.0 - 1.e-12, name=3),                        # 10
        create_surface('PZ', 5.0 + 1.e-11, name=3),                        # 11
        create_surface('P', 1, 5.e-13, -5.e-13, 5.0, name=4),              # 12
        create_surface('P', -5.e-13, 1, 5.e-13, 5.0 + 1.e-12, name=4),     # 13
        create_surface('P', 5.e-13, -5.e-13, 1, 5.0 - 1.e-12, name=4),     # 14
        create_surface('P', 1, 1, 0, -4, name=5),                          # 15
        create_surface('P', 2, 2, 0, -8, name=5),                          # 16
    ]

    eq_matrix = [
        [1, 1, 1, 0, 0, 0, 0, 0, 0, 0, 0, 0, 1, 0, 0, 0, 0],
        [1, 1, 1, 0, 0, 0, 0, 0, 0, 0, 0, 0, 1, 0, 0, 0, 0],
        [1, 1, 1, 0, 0, 0, 0, 0, 0, 0, 0, 0, 1, 0, 0, 0, 0],
        [0, 0, 0, 1, 0, 0, 0, 0, 0, 0, 0, 0, 0, 0, 0, 0, 0],
        [0, 0, 0, 0, 1, 1, 1, 0, 0, 0, 0, 0, 0, 1, 0, 0, 0],
        [0, 0, 0, 0, 1, 1, 1, 0, 0, 0, 0, 0, 0, 1, 0, 0, 0],
        [0, 0, 0, 0, 1, 1, 1, 0, 0, 0, 0, 0, 0, 1, 0, 0, 0],
        [0, 0, 0, 0, 0, 0, 0, 1, 0, 0, 0, 0, 0, 0, 0, 0, 0],
        [0, 0, 0, 0, 0, 0, 0, 0, 1, 1, 1, 0, 0, 0, 1, 0, 0],
        [0, 0, 0, 0, 0, 0, 0, 0, 1, 1, 1, 0, 0, 0, 1, 0, 0],
        [0, 0, 0, 0, 0, 0, 0, 0, 1, 1, 1, 0, 0, 0, 1, 0, 0],
        [0, 0, 0, 0, 0, 0, 0, 0, 0, 0, 0, 1, 0, 0, 0, 0, 0],
        [1, 1, 1, 0, 0, 0, 0, 0, 0, 0, 0, 0, 1, 0, 0, 0, 0],
        [0, 0, 0, 0, 1, 1, 1, 0, 0, 0, 0, 0, 0, 1, 0, 0, 0],
        [0, 0, 0, 0, 0, 0, 0, 0, 1, 1, 1, 0, 0, 0, 1, 0, 0],
        [0, 0, 0, 0, 0, 0, 0, 0, 0, 0, 0, 0, 0, 0, 0, 1, 1],
        [0, 0, 0, 0, 0, 0, 0, 0, 0, 0, 0, 0, 0, 0, 0, 1, 1]
    ]

    @pytest.mark.parametrize('i1, s1', enumerate(surfs))
    @pytest.mark.parametrize('i2, s2', enumerate(surfs))
    def test_eq(self, i1, s1, i2, s2):
        result = (s1 == s2)
        assert result == bool(self.eq_matrix[i1][i2])

    @pytest.mark.parametrize('i1, s1', enumerate(surfs))
    @pytest.mark.parametrize('i2, s2', enumerate(surfs))
    def test_hash(self, i1, s1, i2, s2):
        if self.eq_matrix[i1][i2]:
            assert hash(s1) == hash(s2)

    @pytest.mark.parametrize('coeffs', [
        [0, 2, 1, 3], [4, -1, 2, 0], [-1, 0, 0, 5], [-4, -4, 3, 3]
    ])
    def test_reverse(self, coeffs):
        plane = create_surface('P', *coeffs)
        answer = create_surface('P', *[-c for c in coeffs])
        assert plane.reverse() == answer

    @pytest.mark.parametrize('surface, answer', zip(surfs, [
        '1 PX 5', '1 PX 5', '1 PX 5', '1 PX 5.00000000001',
        '2 PY 5', '2 PY 5', '2 PY 5', '2 PY 5.00000000001',
        '3 PZ 5', '3 PZ 5', '3 PZ 5', '3 PZ 5.00000000001',
        '4 PX 5', '4 PY 5', '4 PZ 5',
        '5 P 0.707106781187 0.707106781187 0 -2.828427124746',
        '5 P 0.707106781187 0.707106781187 0 -2.828427124746'
    ]))
    def test_mcnp_repr(self, surface, answer):
        desc = surface.mcnp_repr()
        assert desc == answer
=======
    @pytest.mark.parametrize('norm, offset, options', [
        ([0, 0, 1], -2, {}),
        ([1, 0, 0], -2, {'name': 3}),
        ([0, 1, 0], -2, {'name': 4, 'comments': ['abc', 'def']}),
    ])
    def test_pickle(self, norm, offset, options):
        surf = Plane(norm, offset, **options)
        with open('test.pic', 'bw') as f:
            pickle.dump(surf, f, pickle.HIGHEST_PROTOCOL)
        with open('test.pic', 'br') as f:
            surf_un = pickle.load(f)
        np.testing.assert_array_almost_equal(surf._v, surf_un._v)
        np.testing.assert_almost_equal(surf._k, surf_un._k)
        assert surf.options == surf_un.options
>>>>>>> 5d93d058


class TestSphere:
    @pytest.mark.parametrize('center, radius, c, r', [
        ([1, 2, 3], 5, np.array([1, 2, 3]), 5)
    ])
    def test_init(self, transform, center, radius, c, r):
        surf = Sphere(center, radius, transform=transform)
        c = transform.apply2point(c)
        np.testing.assert_array_almost_equal(c, surf._center)
        np.testing.assert_array_almost_equal(r, surf._radius)

    @pytest.mark.parametrize('point, expected', [
        (np.array([1, 2, 3]), [-1]), (np.array([5.999, 2, 3]), [-1]),
        (np.array([6.001, 2, 3]), [+1]), (np.array([1, 6.999, 3]), [-1]),
        (np.array([1, 7.001, 3]), [+1]), (np.array([1, 2, 7.999]), [-1]),
        (np.array([1, 2, 8.001]), [+1]), (np.array([-3.999, 2, 3]), [-1]),
        (np.array([-4.001, 2, 3]), [+1]), (np.array([1, 2.999, 3]), [-1]),
        (np.array([1, -3.001, 3]), [+1]), (np.array([1, 2, -1.999]), [-1]),
        (np.array([1, 2, -2.001]), [+1]),
        (np.array([[1, 2, 3], [5.999, 2, 3], [6.001, 2, 3], [1, 6.999, 3],
                   [1, 7.001, 3], [1, 2, 7.999], [1, 2, 8.001],
                   [-3.999, 2, 3],
                   [-4.001, 2, 3], [1, 2.999, 3], [1, -3.001, 3],
                   [1, 2, -1.999],
                   [1, 2, -2.001]]),
         np.array([-1, -1, +1, -1, +1, -1, +1, -1, +1, -1, +1, -1, +1]))
    ])
    def test_point_test(self, point, expected):
        surf = Sphere([1, 2, 3], 5)
        result = surf.test_points(point)
        np.testing.assert_array_equal(result, expected)

    @pytest.mark.parametrize('center, radius, ans', [
        (np.array([0, 0, 0]), 1.8, -1), (np.array([0, 0, 0]), 1.7, 0),
        (np.array([0, 0, -2]), 0.999, +1), (np.array([0, 0, -2]), 1.001, 0),
        (np.array([-2, -2, -2]), 1.7, +1), (np.array([-2, -2, -2]), 1.8, 0),
        (np.array([-2, -2, -2]), 5.1, 0), (np.array([-2, -2, -2]), 5.2, -1),
        (np.array([-2, 0, -2]), 1.4, +1), (np.array([-2, 0, -2]), 1.5, 0),
        (np.array([-2, 0, -2]), 4.3, 0), (np.array([-2, 0, -2]), 4.4, -1)
    ])
    def test_box_test(self, box, center, radius, ans):
        surf = Sphere(center, radius)
        assert surf.test_box(box) == ans

    @pytest.mark.parametrize('center, radius', [
        ([1, 2, 3], 5),
    ])
    def test_transform(self, transform, center, radius):
        ans_surf = Sphere(center, radius, transform=transform)
        surf = Sphere(center, radius)
        surf_tr = surf.transform(transform)
        np.testing.assert_array_almost_equal(ans_surf._center, surf_tr._center)
        np.testing.assert_almost_equal(ans_surf._radius, surf_tr._radius)

<<<<<<< HEAD
    surfs = [
        create_surface('SO', 1.0, name=1),                                  # 0
        create_surface('SO', 1.0 + 5.e-13, name=1),                         # 1
        create_surface('SO', 2.0, name=1),                                  # 2
        create_surface('SX', 5.0, 4.0, name=2),                             # 3
        create_surface('SX', 5.0 + 1.e-12, 4.0, name=2),                    # 4
        create_surface('SX', 5.0 - 1.e-12, 4.0 + 1.e-12, name=2),           # 5
        create_surface('SY', 5.0, 4.0, name=2),                             # 6
        create_surface('SY', 5.0 + 1.e-12, 4.0, name=2),                    # 7
        create_surface('SY', 5.0 - 1.e-12, 4.0 + 1.e-12, name=2),           # 8
        create_surface('SZ', 5.0, 4.0, name=2),                             # 9
        create_surface('SZ', 5.0 + 1.e-12, 4.0, name=2),                    # 10
        create_surface('SZ', 5.0 - 1.e-12, 4.0 + 1.e-12, name=2),           # 11
        create_surface('S', 5.0, 1.e-13, -1.e-13, 4.0 + 1.e-12, name=3),    # 12
        create_surface('S', 1.e-13, 5.0, -1.e-13, 4.0 - 1.e-12, name=3),    # 13
        create_surface('S', 1.e-13, -1.e-13, 5.0, 4.0 + 1.e-12, name=3),    # 14
        create_surface('S', 4.3, 8.2, -1.4, 3.5, name=4),                   # 15
        create_surface('S', 4.3 - 1.e-12, 8.2 + 1.e-12, -1.4 -1.e-12, 3.5 + 1.e-12, name=4) # 16
    ]

    eq_matrix = [
        [1, 1, 0, 0, 0, 0, 0, 0, 0, 0, 0, 0, 0, 0, 0, 0, 0],
        [1, 1, 0, 0, 0, 0, 0, 0, 0, 0, 0, 0, 0, 0, 0, 0, 0],
        [0, 0, 1, 0, 0, 0, 0, 0, 0, 0, 0, 0, 0, 0, 0, 0, 0],
        [0, 0, 0, 1, 1, 1, 0, 0, 0, 0, 0, 0, 1, 0, 0, 0, 0],
        [0, 0, 0, 1, 1, 1, 0, 0, 0, 0, 0, 0, 1, 0, 0, 0, 0],
        [0, 0, 0, 1, 1, 1, 0, 0, 0, 0, 0, 0, 1, 0, 0, 0, 0],
        [0, 0, 0, 0, 0, 0, 1, 1, 1, 0, 0, 0, 0, 1, 0, 0, 0],
        [0, 0, 0, 0, 0, 0, 1, 1, 1, 0, 0, 0, 0, 1, 0, 0, 0],
        [0, 0, 0, 0, 0, 0, 1, 1, 1, 0, 0, 0, 0, 1, 0, 0, 0],
        [0, 0, 0, 0, 0, 0, 0, 0, 0, 1, 1, 1, 0, 0, 1, 0, 0],
        [0, 0, 0, 0, 0, 0, 0, 0, 0, 1, 1, 1, 0, 0, 1, 0, 0],
        [0, 0, 0, 0, 0, 0, 0, 0, 0, 1, 1, 1, 0, 0, 1, 0, 0],
        [0, 0, 0, 1, 1, 1, 0, 0, 0, 0, 0, 0, 1, 0, 0, 0, 0],
        [0, 0, 0, 0, 0, 0, 1, 1, 1, 0, 0, 0, 0, 1, 0, 0, 0],
        [0, 0, 0, 0, 0, 0, 0, 0, 0, 1, 1, 1, 0, 0, 1, 0, 0],
        [0, 0, 0, 0, 0, 0, 0, 0, 0, 0, 0, 0, 0, 0, 0, 1, 1],
        [0, 0, 0, 0, 0, 0, 0, 0, 0, 0, 0, 0, 0, 0, 0, 1, 1]
    ]

    @pytest.mark.parametrize('i1, s1', enumerate(surfs))
    @pytest.mark.parametrize('i2, s2', enumerate(surfs))
    def test_equality(self, i1, s1, i2, s2):
        result = (s1 == s2)
        assert result == bool(self.eq_matrix[i1][i2])

    @pytest.mark.parametrize('i1, s1', enumerate(surfs))
    @pytest.mark.parametrize('i2, s2', enumerate(surfs))
    def test_hash(self, i1, s1, i2, s2):
        if self.eq_matrix[i1][i2]:
            assert hash(s1) == hash(s2)

    @pytest.mark.parametrize('surface, answer', zip(surfs, [
        '1 SO 1', '1 SO 1', '1 SO 2', '2 SX 5 4', '2 SX 5 4',
        '2 SX 5 4', '2 SY 5 4', '2 SY 5 4', '2 SY 5 4',
        '2 SZ 5 4', '2 SZ 5 4', '2 SZ 5 4', '3 SX 5 4',
        '3 SY 5 4', '3 SZ 5 4', '4 S 4.3 8.2 -1.4 3.5',
        '4 S 4.3 8.2 -1.4 3.5'
    ]))
    def test_mcnp_repr(self, surface, answer):
        desc = surface.mcnp_repr()
        assert desc == answer
=======
    @pytest.mark.parametrize('center, radius, options', [
        ([1, 2, 3], 5, {}),
        ([1, 2, 3], 5, {'name': 2}),
        ([1, 2, 3], 5, {'name': 3, 'comment': ['abc', 'def']}),
    ])
    def test_pickle(self, center, radius, options):
        surf = Sphere(center, radius, **options)
        with open('test.pic', 'bw') as f:
            pickle.dump(surf, f, pickle.HIGHEST_PROTOCOL)
        with open('test.pic', 'br') as f:
            surf_un = pickle.load(f)
        np.testing.assert_array_almost_equal(surf._center, surf_un._center)
        np.testing.assert_almost_equal(surf._radius, surf_un._radius)
        assert surf.options == surf_un.options
>>>>>>> 5d93d058


class TestCylinder:
    @pytest.mark.parametrize('point, axis, radius, pt, ax, rad', [
        ([1, 2, 3], [1, 2, 3], 5, [0, 0, 0], np.array([1, 2, 3]) / np.sqrt(14),
          5)
    ])
    def test_init(self, transform, point, axis, radius, pt, ax, rad):
        surf = Cylinder(point, axis, radius, transform=transform)
        pt = transform.apply2point(pt)
        ax = transform.apply2vector(ax)
        pt = pt - ax * np.dot(ax, pt)
        np.testing.assert_array_almost_equal(pt, surf._pt)
        np.testing.assert_array_almost_equal(ax, surf._axis)
        np.testing.assert_array_almost_equal(rad, surf._radius)

    @pytest.mark.parametrize('point, expected', [
        ([0, 3, 4], [-1]), ([-2, 3, 2.001], [-1]), ([-3, 3, 1.999], [+1]),
        ([2, 3, 5.999], [-1]), ([3, 3, 6.001], [+1]), ([4, 1.001, 4], [-1]),
        ([-4, 0.999, 4], [+1]), ([-5, 4.999, 4], [-1]), ([5, 5.001, 4], [+1]),
        (np.array([[0, 3, 4], [-2, 3, 2.001], [-3, 3, 1.999], [2, 3, 5.999],
                   [3, 3, 6.001], [4, 1.001, 4], [-4, 0.999, 4],
                   [-5, 4.999, 4],
                   [5, 5.001, 4]]), [-1, -1, +1, -1, +1, -1, +1, -1, +1])
    ])
    def test_point_test(self, point, expected):
        surf = Cylinder([-1, 3, 4], [1, 0, 0], 2)
        result = surf.test_points(point)
        np.testing.assert_array_equal(result, expected)

    @pytest.mark.parametrize('point, axis, radius, ans', [
        ([0, 0, 0], [1, 0, 0], 0.5, 0), ([0, 0, 0], [1, 0, 0], 1.4, 0),
        ([0, 0, 0], [1, 0, 0], 1.5, -1), ([0, 1, 1], [1, 0, 0], 0.001, 0),
        ([0, 1, 1], [1, 0, 0], 2.8, 0), ([0, 1, 1], [1, 0, 0], 2.9, -1),
        ([0, 2, 0], [1, 0, 0], 0.999, +1), ([0, 2, 0], [1, 0, 0], 1.001, 0),
        ([0, 2, 0], [1, 0, 0], 3.1, 0), ([0, 2, 0], [1, 0, 0], 3.2, -1),
        ([0, 0, 0], [0, 1, 0], 0.5, 0), ([0, 0, 0], [0, 1, 0], 1.4, 0),
        ([0, 0, 0], [0, 1, 0], 1.5, -1), ([1, 0, 1], [0, 1, 0], 0.001, 0),
        ([1, 0, 1], [0, 1, 0], 2.8, 0), ([1, 0, 1], [0, 1, 0], 2.9, -1),
        ([2, 0, 0], [0, 1, 0], 0.999, +1), ([2, 0, 0], [0, 1, 0], 1.001, 0),
        ([2, 0, 0], [0, 1, 0], 3.1, 0), ([2, 0, 0], [0, 1, 0], 3.2, -1)
    ])
    def test_box_test(self, box, point, axis, radius, ans):
        surf = Cylinder(point, axis, radius)
        assert surf.test_box(box) == ans

    @pytest.mark.parametrize('point, axis, radius', [
        ([1, 2, 3], np.array([1, 2, 3]) / np.sqrt(14), 5),
    ])
    def test_transform(self, transform, point, axis, radius):
        ans_surf = Cylinder(point, axis, radius, transform=transform)
        surf = Cylinder(point, axis, radius)
        surf_tr = surf.transform(transform)
        np.testing.assert_array_almost_equal(ans_surf._pt, surf_tr._pt)
        np.testing.assert_array_almost_equal(ans_surf._axis, surf_tr._axis)
        np.testing.assert_almost_equal(ans_surf._radius, surf_tr._radius)

<<<<<<< HEAD
    surfs = [
        create_surface('CX', 1.0, name=1),                                  # 0
        create_surface('CX', 1.0 + 5.e-13, name=1),                         # 1
        create_surface('CY', 1.0, name=1),                                  # 2
        create_surface('CY', 1.0 + 5.e-13, name=1),                         # 3
        create_surface('CZ', 1.0, name=1),                                  # 4
        create_surface('CZ', 1.0 + 5.e-13, name=1),                         # 5
        create_surface('C/X', 1, -2, 3, name=2),                            # 6
        create_surface('C/X', 1 - 5.e-13, -2 + 1.e-12, 3 - 1.e-12, name=2), # 7
        create_surface('C/Y', 1, -2, 3, name=2),                            # 8
        create_surface('C/Y', 1 - 5.e-13, -2 + 1.e-12, 3 - 1.e-12, name=2), # 9
        create_surface('C/Z', 1, -2, 3, name=2),                            # 10
        create_surface('C/Z', 1 - 5.e-13, -2 + 1.e-12, 3 - 1.e-12, name=2), # 11
        Cylinder([0, 1, -2], [2, 1.e-13, -1.e-13], 3, name=3),              # 12
        Cylinder([5, 1, -2], [1 + 1.e-13, -1.e-13, 2.e-13], 3, name=3),     # 13
        Cylinder([1, 0, -2], [1.e-13, 2, -1.e-13], 3, name=3),              # 14
        Cylinder([1, 5, -2], [-1.e-13, 1 + 1.e-13, 2.e-13], 3, name=3),     # 15
        Cylinder([1, -2, 0], [1.e-13, -1.e-13, 2], 3, name=3),              # 16
        Cylinder([1, -2, 5], [-1.e-13, 1.e-13, 1 + 2.e-13], 3, name=3),     # 17
        Cylinder([0, 1, -2], [-1, 1.e-13, -1.e-13], 3, name=4),             # 18
        Cylinder([1, 0, -2], [1.e-13, -2, -1.e-13], 3, name=4),             # 19
        Cylinder([1, -2, 0], [1.e-13, 1.e-13, -2], 3, name=4)               # 20
    ]

    eq_matrix = [
        [1, 1, 0, 0, 0, 0, 0, 0, 0, 0, 0, 0, 0, 0, 0, 0, 0, 0, 0, 0, 0],
        [1, 1, 0, 0, 0, 0, 0, 0, 0, 0, 0, 0, 0, 0, 0, 0, 0, 0, 0, 0, 0],
        [0, 0, 1, 1, 0, 0, 0, 0, 0, 0, 0, 0, 0, 0, 0, 0, 0, 0, 0, 0, 0],
        [0, 0, 1, 1, 0, 0, 0, 0, 0, 0, 0, 0, 0, 0, 0, 0, 0, 0, 0, 0, 0],
        [0, 0, 0, 0, 1, 1, 0, 0, 0, 0, 0, 0, 0, 0, 0, 0, 0, 0, 0, 0, 0],
        [0, 0, 0, 0, 1, 1, 0, 0, 0, 0, 0, 0, 0, 0, 0, 0, 0, 0, 0, 0, 0],
        [0, 0, 0, 0, 0, 0, 1, 1, 0, 0, 0, 0, 1, 1, 0, 0, 0, 0, 1, 0, 0],
        [0, 0, 0, 0, 0, 0, 1, 1, 0, 0, 0, 0, 1, 1, 0, 0, 0, 0, 1, 0, 0],
        [0, 0, 0, 0, 0, 0, 0, 0, 1, 1, 0, 0, 0, 0, 1, 1, 0, 0, 0, 1, 0],
        [0, 0, 0, 0, 0, 0, 0, 0, 1, 1, 0, 0, 0, 0, 1, 1, 0, 0, 0, 1, 0],
        [0, 0, 0, 0, 0, 0, 0, 0, 0, 0, 1, 1, 0, 0, 0, 0, 1, 1, 0, 0, 1],
        [0, 0, 0, 0, 0, 0, 0, 0, 0, 0, 1, 1, 0, 0, 0, 0, 1, 1, 0, 0, 1],
        [0, 0, 0, 0, 0, 0, 1, 1, 0, 0, 0, 0, 1, 1, 0, 0, 0, 0, 1, 0, 0],
        [0, 0, 0, 0, 0, 0, 1, 1, 0, 0, 0, 0, 1, 1, 0, 0, 0, 0, 1, 0, 0],
        [0, 0, 0, 0, 0, 0, 0, 0, 1, 1, 0, 0, 0, 0, 1, 1, 0, 0, 0, 1, 0],
        [0, 0, 0, 0, 0, 0, 0, 0, 1, 1, 0, 0, 0, 0, 1, 1, 0, 0, 0, 1, 0],
        [0, 0, 0, 0, 0, 0, 0, 0, 0, 0, 1, 1, 0, 0, 0, 0, 1, 1, 0, 0, 1],
        [0, 0, 0, 0, 0, 0, 0, 0, 0, 0, 1, 1, 0, 0, 0, 0, 1, 1, 0, 0, 1],
        [0, 0, 0, 0, 0, 0, 1, 1, 0, 0, 0, 0, 1, 1, 0, 0, 0, 0, 1, 0, 0],
        [0, 0, 0, 0, 0, 0, 0, 0, 1, 1, 0, 0, 0, 0, 1, 1, 0, 0, 0, 1, 0],
        [0, 0, 0, 0, 0, 0, 0, 0, 0, 0, 1, 1, 0, 0, 0, 0, 1, 1, 0, 0, 1]
    ]

    @pytest.mark.parametrize('i1, s1', enumerate(surfs))
    @pytest.mark.parametrize('i2, s2', enumerate(surfs))
    def test_equality(self, i1, s1, i2, s2):
        result = (s1 == s2)
        assert result == bool(self.eq_matrix[i1][i2])

    @pytest.mark.parametrize('i1, s1', enumerate(surfs))
    @pytest.mark.parametrize('i2, s2', enumerate(surfs))
    def test_hash(self, i1, s1, i2, s2):
        if self.eq_matrix[i1][i2]:
            assert hash(s1) == hash(s2)

    @pytest.mark.parametrize('surface, answer', zip(surfs, [
        '1 CX 1', '1 CX 1', '1 CY 1', '1 CY 1', '1 CZ 1', '1 CZ 1',
        '2 C/X 1 -2 3', '2 C/X 1 -2 3', '2 C/Y 1 -2 3',
        '2 C/Y 1 -2 3', '2 C/Z 1 -2 3', '2 C/Z 1 -2 3',
        '3 C/X 1 -2 3', '3 C/X 1 -2 3', '3 C/Y 1 -2 3',
        '3 C/Y 1 -2 3', '3 C/Z 1 -2 3', '3 C/Z 1 -2 3'
    ]))
    def test_mcnp_repr(self, surface, answer):
        desc = surface.mcnp_repr()
        print(surface.mcnp_repr())
        print("{0:.15e}".format(surface._pt[0]))
        assert desc == answer
=======
    @pytest.mark.parametrize('point, axis, radius, options', [
        ([1, 2, 3], np.array([1, 2, 3]) / np.sqrt(14), 5, {}),
        ([1, 2, 3], np.array([1, 2, 3]) / np.sqrt(14), 5, {'name': 1}),
        ([1, 2, 3], np.array([1, 2, 3]) / np.sqrt(14), 5, {'name': 2}),
    ])
    def test_pickle(self, point, axis, radius, options):
        surf = Cylinder(point, axis, radius, **options)
        with open('test.pic', 'bw') as f:
            pickle.dump(surf, f, pickle.HIGHEST_PROTOCOL)
        with open('test.pic', 'br') as f:
            surf_un = pickle.load(f)
        np.testing.assert_array_almost_equal(surf._pt, surf_un._pt)
        np.testing.assert_array_almost_equal(surf._axis, surf_un._axis)
        np.testing.assert_almost_equal(surf._radius, surf_un._radius)
        assert surf.options == surf_un.options
>>>>>>> 5d93d058


class TestCone:
    @pytest.mark.parametrize('apex, axis, tan2, ap, ax, t2', [
        ([1, 2, 3], [1, 2, 3], 0.5, [1, 2, 3],
         np.array([1, 2, 3]) / np.sqrt(14), 0.25)
    ])
    def test_init(self, transform, apex, axis, tan2, ap, ax, t2):
        surf = Cone(apex, axis, tan2, transform=transform)
        ap = transform.apply2point(ap)
        ax = transform.apply2vector(ax)
        np.testing.assert_array_almost_equal(ap, surf._apex)
        np.testing.assert_array_almost_equal(ax, surf._axis)
        np.testing.assert_array_almost_equal(t2, surf._t2)

    @pytest.mark.parametrize('sheet, case', [(0, 0), (1, 1), (-1, 2)])
    @pytest.mark.parametrize('point, expected', [
        ([0, 1, 2], ([-1], [-1], [+1])),
        ([0, 1, 0.3], ([-1], [-1], [+1])),
        ([0, 1, 0.2], ([+1], [+1], [+1])),
        ([0, 1, 3.7], ([-1], [-1], [+1])),
        ([0, 1, 3.8], ([+1], [+1], [+1])),
        ([0, 2.7, 2], ([-1], [-1], [+1])),
        ([0, 2.8, 2], ([+1], [+1], [+1])),
        ([0, -0.7, 2], ([-1], [-1], [+1])),
        ([0, -0.8, 2], ([+1], [+1], [+1])),
        ([-6, 1, 0.3], ([-1], [+1], [-1])),
        ([-6, 1, 0.2], ([+1], [+1], [+1])),
        ([-6, 1, 3.7], ([-1], [+1], [-1])),
        ([-6, 1, 3.8], ([+1], [+1], [+1])),
        ([-6, 2.7, 2], ([-1], [+1], [-1])),
        ([-6, 2.8, 2], ([+1], [+1], [+1])),
        ([-6, -0.7, 2], ([-1], [+1], [-1])),
        ([-6, -0.8, 2], ([+1], [+1], [+1])),
        ([3, 1, -1.4], ([-1], [-1], [+1])),
        ([3, 1, -1.5], ([+1], [+1], [+1])),
        ([3, 1, 5.4], ([-1], [-1], [+1])),
        ([3, 1, 5.5], ([+1], [+1], [+1])),
        ([3, 4.4, 2], ([-1], [-1], [+1])),
        ([3, 4.5, 2], ([+1], [+1], [+1])),
        ([3, -2.4, 2], ([-1], [-1], [+1])),
        ([3, -2.5, 2], ([+1], [+1], [+1])),
        (np.array([[0, 1, 2], [0, 1, 0.3], [0, 1, 0.2], [0, 1, 3.7],
                   [0, 1, 3.8], [0, 2.7, 2], [0, 2.8, 2], [0, -0.7, 2],
                   [0, -0.8, 2], [-6, 1, 0.3], [-6, 1, 0.2], [-6, 1, 3.7],
                   [-6, 1, 3.8], [-6, 2.7, 2], [-6, 2.8, 2], [-6, -0.7, 2],
                   [-6, -0.8, 2], [3, 1, -1.4], [3, 1, -1.5], [3, 1, 5.4],
                   [3, 1, 5.5], [3, 4.4, 2], [3, 4.5, 2], [3, -2.4, 2],
                   [3, -2.5, 2]]),
         ([-1, -1, +1, -1, +1, -1, +1, -1, +1, -1, +1, -1, +1, -1, +1, -1,
          +1, -1, +1, -1, +1, -1, +1, -1, +1],
          [-1, -1, +1, -1, +1, -1, +1, -1, +1, +1, +1, +1, +1, +1, +1,
           +1,
           +1, -1, +1, -1, +1, -1, +1, -1, +1],
          [+1, +1, +1, +1, +1, +1, +1, +1, +1, -1, +1, -1, +1, -1, +1,
           -1,
           +1, +1, +1, +1, +1, +1, +1, +1, +1])
          )
    ])
    def test_point_test(self, sheet, case, point, expected):
        surf = Cone([-3, 1, 2], [1, 0, 0], 1 / np.sqrt(3), sheet)
        result = surf.test_points(point)
        np.testing.assert_array_equal(result, expected[case])

    @pytest.mark.parametrize('params', [
        ([0, 0, 0], [1, 0, 0], 0.5, 0), ([0, 0, 0], [1, 0, 0], 0.5, -1, 0),
        ([0, 0, 0], [1, 0, 0], 0.5, +1, 0),
        ([0, 1.4, 0], [1, 0, 0], 0.5, 0), ([0, 1.4, 0], [1, 0, 0], 0.5, -1, 0),
        ([0, 1.4, 0], [1, 0, 0], 0.5, +1, 0),
        ([0, 1.6, 0], [1, 0, 0], 0.5, +1),
        ([0, 1.6, 0], [1, 0, 0], 0.5, -1, +1),
        ([0, 1.6, 0], [1, 0, 0], 0.5, +1, +1),
        ([0, -1.4, 0], [1, 0, 0], 0.5, 0),
        ([0, -1.4, 0], [1, 0, 0], 0.5, -1, 0),
        ([0, -1.4, 0], [1, 0, 0], 0.5, +1, 0),
        ([0, -1.6, 0], [1, 0, 0], 0.5, +1),
        ([0, -1.6, 0], [1, 0, 0], 0.5, -1, +1),
        ([0, -1.6, 0], [1, 0, 0], 0.5, +1, +1),
        ([-1, 1.9, 0], [1, 0, 0], 0.5, 0),
        ([-1, 1.9, 0], [1, 0, 0], 0.5, -1, +1),
        ([-1, 1.9, 0], [1, 0, 0], 0.5, +1, 0),
        ([1, 2.1, 0], [1, 0, 0], 0.5, +1),
        ([1, 2.1, 0], [1, 0, 0], 0.5, -1, +1),
        ([1, 2.1, 0], [1, 0, 0], 0.5, +1, +1),
        ([3.9, 0, 0], [1, 0, 0], 0.5, -1),
        ([3.9, 0, 0], [1, 0, 0], 0.5, -1, -1),
        ([3.9, 0, 0], [1, 0, 0], 0.5, +1, +1),
        ([-3.9, 0, 0], [1, 0, 0], 0.5, -1),
        ([-3.9, 0, 0], [1, 0, 0], 0.5, -1, +1),
        ([-3.9, 0, 0], [1, 0, 0], 0.5, +1, -1),
        ([0, 0, -3.9], [0, 0, 1], 0.5, -1),
        ([0, 0, -3.9], [0, 0, 1], 0.5, -1, +1),
        ([0, 0, -3.9], [0, 0, 1], 0.5, +1, -1),
        ([0, 0, 3.9], [0, 0, 1], 0.5, -1),
        ([0, 0, 3.9], [0, 0, 1], 0.5, -1, -1),
        ([0, 0, 3.9], [0, 0, 1], 0.5, +1, +1),
        ([0, -3.9, 0], [0, 1, 0], 0.5, -1),
        ([0, -3.9, 0], [0, 1, 0], 0.5, -1, +1),
        ([0, -3.9, 0], [0, 1, 0], 0.5, +1, -1),
        ([3.8, 0, 0], [1, 0, 0], 0.5, 0), ([3.8, 0, 0], [1, 0, 0], 0.5, -1, 0),
        ([3.8, 0, 0], [1, 0, 0], 0.5, +1, +1),
        ([-3.8, 0, 0], [1, 0, 0], 0.5, 0),
        ([-3.8, 0, 0], [1, 0, 0], 0.5, -1, +1),
        ([-3.8, 0, 0], [1, 0, 0], 0.5, +1, 0),
        ([0, 0, -3.8], [0, 0, 1], 0.5, 0),
        ([0, 0, -3.8], [0, 0, 1], 0.5, -1, +1),
        ([0, 0, -3.8], [0, 0, 1], 0.5, +1, 0),
        ([0, 0, 3.8], [0, 0, 1], 0.5, 0), ([0, 0, 3.8], [0, 0, 1], 0.5, -1, 0),
        ([0, 0, 3.8], [0, 0, 1], 0.5, +1, +1),
        ([0, -3.8, 0], [0, 1, 0], 0.5, 0),
        ([0, -3.8, 0], [0, 1, 0], 0.5, -1, +1),
        ([0, -3.8, 0], [0, 1, 0], 0.5, +1, 0)
    ])
    def test_box_test(self, box, params):
        *param, ans = params
        surf = Cone(*param)
        assert surf.test_box(box) == ans

    @pytest.mark.parametrize('apex, axis, t2', [
        ([1, 2, 3],
         np.array([1, 2, 3]) / np.sqrt(14), 0.25),
    ])
    def test_transform(self, transform, apex, axis, t2):
        ans_surf = Cone(apex, axis, t2, transform=transform)
        surf = Cone(apex, axis, t2)
        surf_tr = surf.transform(transform)
        self.assert_cone(ans_surf, surf_tr)

    @staticmethod
    def assert_cone(ans_surf, surf_tr):
        np.testing.assert_array_almost_equal(ans_surf._apex, surf_tr._apex)
        np.testing.assert_array_almost_equal(ans_surf._axis, surf_tr._axis)
        np.testing.assert_almost_equal(ans_surf._t2, surf_tr._t2)
        assert ans_surf._sheet == surf_tr._sheet
        assert ans_surf.options == surf_tr.options

    @pytest.mark.parametrize('apex, axis, t2, sheet, options', [
        ([1, 2, 3],
         np.array([1, 2, 3]) / np.sqrt(14), 0.25, 0, {'name': 1}),
        ([1, 2, 3],
         np.array([1, 2, 3]) / np.sqrt(14), 0.25, 0, {}),
        ([1, 2, 3],
         np.array([1, 2, 3]) / np.sqrt(14), 0.25, -1, {'name': 1}),
        ([1, 2, 3],
         np.array([1, 2, 3]) / np.sqrt(14), 0.25, -1, {}),
        ([1, 2, 3],
         np.array([1, 2, 3]) / np.sqrt(14), 0.25, +1, {'name': 1}),
        ([1, 2, 3],
         np.array([1, 2, 3]) / np.sqrt(14), 0.25, +1, {}),
    ])
    def test_pickle(self, apex, axis, t2, sheet, options):
        surf = Cone(apex, axis, t2, sheet, **options)
        with open('test.pic', 'bw') as f:
            pickle.dump(surf, f, pickle.HIGHEST_PROTOCOL)
        with open('test.pic', 'br') as f:
            surf_un = pickle.load(f)
        self.assert_cone(surf, surf_un)

    surfs = [
        create_surface('KX', 4, 0.5, name=1),                                    # 0
        create_surface('KX', 4 - 1.e-12, 0.5 + 1.e-13, name=1),                  # 1
        create_surface('KY', 4, 0.5, name=1),                                    # 2
        create_surface('KY', 4 - 1.e-12, 0.5 + 1.e-13, name=1),                  # 3
        create_surface('KZ', 4, 0.5, name=1),                                    # 4
        create_surface('KZ', 4 - 1.e-12, 0.5 + 1.e-13, name=1),                  # 5
        create_surface('K/X', 3, 2, -4, 0.5, name=2),                            # 6
        create_surface('K/X', 3 - 1.e-12, 2 + 1.e-12, -4 + 1.e-12, 0.5 - 1.e-13, # 7
                       name=2),
        create_surface('K/Y', 3, 2, -4, 0.5, name=2),                            # 8
        create_surface('K/Y', 3 - 1.e-12, 2 + 1.e-12, -4 + 1.e-12, 0.5 - 1.e-13, # 9
                       name=2),
        create_surface('K/Z', 3, 2, -4, 0.5, name=2),                            # 10
        create_surface('K/Z', 3 - 1.e-12, 2 + 1.e-12, -4 + 1.e-12, 0.5 - 1.e-13, # 11
                       name=2),
        Cone([3, 2, -4], [1, 1.e-13, -1.e-13], np.sqrt(0.5), name=3),            # 12
        Cone([3, 2, -4], [1.e-13, 1, -1.e-13], np.sqrt(0.5), name=3),            # 13
        Cone([3, 2, -4], [1.e-13, -1.e-13, 1], np.sqrt(0.5), name=3),            # 14
        Cone([3, 2, -4], [-1, 1.e-13, -1.e-13], np.sqrt(0.5), name=4),           # 15
        Cone([3, 2, -4], [1.e-13, -1, -1.e-13], np.sqrt(0.5), name=4),           # 16
        Cone([3, 2, -4], [1.e-13, -1.e-13, -1], np.sqrt(0.5), name=4),           # 17
        create_surface('K/X', 3, 2, -4, 0.5, 1, name=5),                         # 18
        create_surface('K/X', 3 - 1.e-12, 2 + 1.e-12, -4 + 1.e-12, 0.5 - 1.e-13, # 19
                       1, name=5),
        create_surface('K/Y', 3, 2, -4, 0.5, 1, name=5),                         # 20
        create_surface('K/Y', 3 - 1.e-12, 2 + 1.e-12, -4 + 1.e-12, 0.5 - 1.e-13, # 21
                       1, name=5),
        create_surface('K/Z', 3, 2, -4, 0.5, 1, name=5),                         # 22
        create_surface('K/Z', 3 - 1.e-12, 2 + 1.e-12, -4 + 1.e-12, 0.5 - 1.e-13, # 23
                       1, name=5),
        Cone([3, 2, -4], [1, 1.e-13, -1.e-13], np.sqrt(0.5), sheet=1, name=6),   # 24
        Cone([3, 2, -4], [1.e-13, 1, -1.e-13], np.sqrt(0.5), sheet=1, name=6),   # 25
        Cone([3, 2, -4], [1.e-13, -1.e-13, 1], np.sqrt(0.5), sheet=1, name=6),   # 26
        Cone([3, 2, -4], [-1, 1.e-13, -1.e-13], np.sqrt(0.5), sheet=1, name=7),  # 27
        Cone([3, 2, -4], [1.e-13, -1, -1.e-13], np.sqrt(0.5), sheet=1, name=7),  # 28
        Cone([3, 2, -4], [1.e-13, -1.e-13, -1], np.sqrt(0.5), sheet=1, name=7)   # 29
    ]

    @pytest.mark.parametrize('surf', surfs)
    @pytest.mark.parametrize('box', [Box([3, 2, -4], 10, 10, 10)])
    def test_transform2(self, transform, surf, box):
        points = box.generate_random_points(10000)
        test = surf.test_points(points)
        new_pts = transform.apply2point(points)
        new_surf = surf.transform(transform)
        new_test = new_surf.test_points(new_pts)
        np.testing.assert_array_equal(test, new_test)

    eq_matrix = [
        [1, 1, 0, 0, 0, 0, 0, 0, 0, 0, 0, 0, 0, 0, 0, 0, 0, 0, 0, 0, 0, 0, 0, 0, 0, 0, 0, 0, 0, 0],
        [1, 1, 0, 0, 0, 0, 0, 0, 0, 0, 0, 0, 0, 0, 0, 0, 0, 0, 0, 0, 0, 0, 0, 0, 0, 0, 0, 0, 0, 0],
        [0, 0, 1, 1, 0, 0, 0, 0, 0, 0, 0, 0, 0, 0, 0, 0, 0, 0, 0, 0, 0, 0, 0, 0, 0, 0, 0, 0, 0, 0],
        [0, 0, 1, 1, 0, 0, 0, 0, 0, 0, 0, 0, 0, 0, 0, 0, 0, 0, 0, 0, 0, 0, 0, 0, 0, 0, 0, 0, 0, 0],
        [0, 0, 0, 0, 1, 1, 0, 0, 0, 0, 0, 0, 0, 0, 0, 0, 0, 0, 0, 0, 0, 0, 0, 0, 0, 0, 0, 0, 0, 0],
        [0, 0, 0, 0, 1, 1, 0, 0, 0, 0, 0, 0, 0, 0, 0, 0, 0, 0, 0, 0, 0, 0, 0, 0, 0, 0, 0, 0, 0, 0],
        [0, 0, 0, 0, 0, 0, 1, 1, 0, 0, 0, 0, 1, 0, 0, 1, 0, 0, 0, 0, 0, 0, 0, 0, 0, 0, 0, 0, 0, 0],
        [0, 0, 0, 0, 0, 0, 1, 1, 0, 0, 0, 0, 1, 0, 0, 1, 0, 0, 0, 0, 0, 0, 0, 0, 0, 0, 0, 0, 0, 0],
        [0, 0, 0, 0, 0, 0, 0, 0, 1, 1, 0, 0, 0, 1, 0, 0, 1, 0, 0, 0, 0, 0, 0, 0, 0, 0, 0, 0, 0, 0],
        [0, 0, 0, 0, 0, 0, 0, 0, 1, 1, 0, 0, 0, 1, 0, 0, 1, 0, 0, 0, 0, 0, 0, 0, 0, 0, 0, 0, 0, 0],
        [0, 0, 0, 0, 0, 0, 0, 0, 0, 0, 1, 1, 0, 0, 1, 0, 0, 1, 0, 0, 0, 0, 0, 0, 0, 0, 0, 0, 0, 0],
        [0, 0, 0, 0, 0, 0, 0, 0, 0, 0, 1, 1, 0, 0, 1, 0, 0, 1, 0, 0, 0, 0, 0, 0, 0, 0, 0, 0, 0, 0],
        [0, 0, 0, 0, 0, 0, 1, 1, 0, 0, 0, 0, 1, 0, 0, 1, 0, 0, 0, 0, 0, 0, 0, 0, 0, 0, 0, 0, 0, 0],
        [0, 0, 0, 0, 0, 0, 0, 0, 1, 1, 0, 0, 0, 1, 0, 0, 1, 0, 0, 0, 0, 0, 0, 0, 0, 0, 0, 0, 0, 0],
        [0, 0, 0, 0, 0, 0, 0, 0, 0, 0, 1, 1, 0, 0, 1, 0, 0, 1, 0, 0, 0, 0, 0, 0, 0, 0, 0, 0, 0, 0],
        [0, 0, 0, 0, 0, 0, 1, 1, 0, 0, 0, 0, 1, 0, 0, 1, 0, 0, 0, 0, 0, 0, 0, 0, 0, 0, 0, 0, 0, 0],
        [0, 0, 0, 0, 0, 0, 0, 0, 1, 1, 0, 0, 0, 1, 0, 0, 1, 0, 0, 0, 0, 0, 0, 0, 0, 0, 0, 0, 0, 0],
        [0, 0, 0, 0, 0, 0, 0, 0, 0, 0, 1, 1, 0, 0, 1, 0, 0, 1, 0, 0, 0, 0, 0, 0, 0, 0, 0, 0, 0, 0],
        [0, 0, 0, 0, 0, 0, 0, 0, 0, 0, 0, 0, 0, 0, 0, 0, 0, 0, 1, 1, 0, 0, 0, 0, 1, 0, 0, 0, 0, 0],
        [0, 0, 0, 0, 0, 0, 0, 0, 0, 0, 0, 0, 0, 0, 0, 0, 0, 0, 1, 1, 0, 0, 0, 0, 1, 0, 0, 0, 0, 0],
        [0, 0, 0, 0, 0, 0, 0, 0, 0, 0, 0, 0, 0, 0, 0, 0, 0, 0, 0, 0, 1, 1, 0, 0, 0, 1, 0, 0, 0, 0],
        [0, 0, 0, 0, 0, 0, 0, 0, 0, 0, 0, 0, 0, 0, 0, 0, 0, 0, 0, 0, 1, 1, 0, 0, 0, 1, 0, 0, 0, 0],
        [0, 0, 0, 0, 0, 0, 0, 0, 0, 0, 0, 0, 0, 0, 0, 0, 0, 0, 0, 0, 0, 0, 1, 1, 0, 0, 1, 0, 0, 0],
        [0, 0, 0, 0, 0, 0, 0, 0, 0, 0, 0, 0, 0, 0, 0, 0, 0, 0, 0, 0, 0, 0, 1, 1, 0, 0, 1, 0, 0, 0],
        [0, 0, 0, 0, 0, 0, 0, 0, 0, 0, 0, 0, 0, 0, 0, 0, 0, 0, 1, 1, 0, 0, 0, 0, 1, 0, 0, 0, 0, 0],
        [0, 0, 0, 0, 0, 0, 0, 0, 0, 0, 0, 0, 0, 0, 0, 0, 0, 0, 0, 0, 1, 1, 0, 0, 0, 1, 0, 0, 0, 0],
        [0, 0, 0, 0, 0, 0, 0, 0, 0, 0, 0, 0, 0, 0, 0, 0, 0, 0, 0, 0, 0, 0, 1, 1, 0, 0, 1, 0, 0, 0],
        [0, 0, 0, 0, 0, 0, 0, 0, 0, 0, 0, 0, 0, 0, 0, 0, 0, 0, 0, 0, 0, 0, 0, 0, 0, 0, 0, 1, 0, 0],
        [0, 0, 0, 0, 0, 0, 0, 0, 0, 0, 0, 0, 0, 0, 0, 0, 0, 0, 0, 0, 0, 0, 0, 0, 0, 0, 0, 0, 1, 0],
        [0, 0, 0, 0, 0, 0, 0, 0, 0, 0, 0, 0, 0, 0, 0, 0, 0, 0, 0, 0, 0, 0, 0, 0, 0, 0, 0, 0, 0, 1]
    ]

    @pytest.mark.parametrize('i1, s1', enumerate(surfs))
    @pytest.mark.parametrize('i2, s2', enumerate(surfs))
    def test_equality(self, i1, s1, i2, s2):
        result = (s1 == s2)
        assert result == bool(self.eq_matrix[i1][i2])

    @pytest.mark.parametrize('i1, s1', enumerate(surfs))
    @pytest.mark.parametrize('i2, s2', enumerate(surfs))
    def test_hash(self, i1, s1, i2, s2):
        if self.eq_matrix[i1][i2]:
            assert hash(s1) == hash(s2)

    @pytest.mark.parametrize('surface, answer', zip(surfs, [
        '1 KX 4 0.5', '1 KX 4 0.5', '1 KY 4 0.5', '1 KY 4 0.5',
        '1 KZ 4 0.5', '1 KZ 4 0.5', '2 K/X 3 2 -4 0.5',
        '2 K/X 3 2 -4 0.5', '2 K/Y 3 2 -4 0.5',
        '2 K/Y 3 2 -4 0.5', '2 K/Z 3 2 -4 0.5',
        '2 K/Z 3 2 -4 0.5', '3 K/X 3 2 -4 0.5',
        '3 K/Y 3 2 -4 0.5', '3 K/Z 3 2 -4 0.5',
        '4 K/X 3 2 -4 0.5', '4 K/Y 3 2 -4 0.5',
        '4 K/Z 3 2 -4 0.5', '5 K/X 3 2 -4 0.5 1',
        '5 K/X 3 2 -4 0.5 1', '5 K/Y 3 2 -4 0.5 1',
        '5 K/Y 3 2 -4 0.5 1', '5 K/Z 3 2 -4 0.5 1',
        '5 K/Z 3 2 -4 0.5 1', '6 K/X 3 2 -4 0.5 1',
        '6 K/Y 3 2 -4 0.5 1', '6 K/Z 3 2 -4 0.5 1',
        '7 K/X 3 2 -4 0.5 -1', '7 K/Y 3 2 -4 0.5 -1',
        '7 K/Z 3 2 -4 0.5 -1'
    ]))
    def test_mcnp_repr(self, surface, answer):
        desc = surface.mcnp_repr()
        assert desc == answer


class TestTorus:
    @pytest.mark.parametrize('center, axis, R, A, B, c, ax, r, a, b', [
        ([1, 2, 3], [0, 0, 1], 4, 2, 1, [1, 2, 3], [0, 0, 1], 4, 2, 1)
    ])
    def test_init(self, transform, center, axis, R, A, B, c, ax, r, a, b):
        surf = Torus(center, axis, R, A, B, transform=transform)
        c = transform.apply2point(c)
        ax = transform.apply2vector(ax)
        np.testing.assert_array_almost_equal(c, surf._center)
        np.testing.assert_array_almost_equal(ax, surf._axis)
        np.testing.assert_array_almost_equal(r, surf._R)
        np.testing.assert_almost_equal(a, surf._a)
        np.testing.assert_almost_equal(b, surf._b)

    @pytest.fixture()
    def torus(self, request):
        return [Torus([0, 0, 0], [1, 0, 0], 4, 2, 1),
                Torus([0, 0, 0], [1, 0, 0], -1, 1, 2),
                Torus([0, 0, 0], [1, 0, 0], 1, 1, 2)]

    @pytest.mark.parametrize('case_no, point, expected', [
        (0, [0, 0, 0], [1]), (0, [0, 0, 2.99], [1]), (0, [0, 0, 5.01], [1]),
        (0, [0, 0, 3.01], [-1]), (0, [0, 0, 4.99], [-1]), (0, [0, 2.99, 0], [1]),
        (0, [0, 5.01, 0], [1]), (0, [0, 3.01, 0], [-1]), (0, [0, 4.99, 0], [-1]),
        (0, [2.01, 0, 4], [1]), (0, [1.99, 0, 4], [-1]), (0, [2.01, 4, 0], [1]),
        (0, [1.99, 4, 0], [-1]),
        (0, np.array([[0, 0, 0], [0, 0, 2.99], [0, 0, 5.01], [0, 0, 3.01],
                   [0, 0, 4.99], [0, 2.99, 0], [0, 5.01, 0], [0, 3.01, 0],
                   [0, 4.99, 0], [2.01, 0, 4], [1.99, 0, 4], [2.01, 4, 0],
                   [1.99, 4, 0]]),
         [1, 1, 1, -1, -1, 1, 1, -1, -1, 1, -1, 1, -1]),
        (1, [0, 0, 0], [-1]), (1, [0, 0.999, 0], [-1]), (1, [0, 1.001, 0], [+1]),
        (1, [0, 2.999, 0], [+1]), (1, [0, 3.001, 0], [+1]),
        (2, [0, 0, 0], [-1]), (2, [0, 0.999, 0], [-1]), (2, [0, 1.001, 0], [-1]),
        (2, [0, 2.999, 0], [-1]), (2, [0, 3.001, 0], [+1])
    ])
    def test_point_test(self, torus, case_no, point, expected):
        surf = torus[case_no]
        result = surf.test_points(point)
        np.testing.assert_array_equal(result, expected)

    @pytest.mark.parametrize('point, axis, radius, a, b, ans', [
        ([0, 0, 0], [1, 0, 0], 1, 0.5, 0.5, 0),
        ([0, 0, 0], [1, 0, 0], 1.91, 0.5, 0.5, 0),
        ([0, 0, 0], [1, 0, 0], 1.92, 0.5, 0.5, +1),
        ([1.4, 0, 0], [1, 0, 0], 1, 0.5, 0.5, 0),
        ([1.6, 0, 0], [1, 0, 0], 1, 0.5, 0.5, +1),
        ([0.5, 3, 0], [1, 0, 0], 1.6, 0.5, 0.5, 0),
        ([0.5, 3, 0], [1, 0, 0], 1.4, 0.5, 0.5, +1),
        ([0, 3, 0], [1, 0, 0], 3, 1.4, 1.4, 0),
        ([0, 3, 0], [1, 0, 0], 3, 1.55, 1.55, -1),
        ([0, 0, 0], [1, 0, 0], 1, 1.4, 1.4, 0),
        ([0, 0, 0], [1, 0, 0], 1, 1.5, 1.5, -1),
        ([0, 0, 0], [1, 0, 0], -1, 1.4, 1.4, 0),
        ([0, 0, 0], [1, 0, 0], -1, 2.6, 2.6, 0),
        ([0, 0, 0], [1, 0, 0], -1, 2.7, 2.7, -1),
        ([0, 0, 0], [1, 0, 0], 1.41, 1.42, 2, -1),
        ([0, 0, 0], [1, 0, 0], 1.41, 1.40, 2, 0),
        ([0, 0, 0], [0, 1, 1], 2.2, 0.5, 0.5, 0),
        ([0, 0, 0], [0, 1, 1], 2.3, 0.5, 0.5, +1),
        ([0, 0, 0], [1, 1, 1], 1, 1.9, 1.9, 0),
        ([0, 0, 0], [1, 1, 1], 1, 2.1, 2.1, -1),
        ([0, 0, 0], [0, 1, 0], 1, 0.5, 0.5, 0),
        ([0, 0, 0], [0, 1, 0], 1.91, 0.5, 0.5, 0),
        ([0, 0, 0], [0, 1, 0], 1.92, 0.5, 0.5, +1),
        ([0, 1.4, 0], [0, 1, 0], 1, 0.5, 0.5, 0),
        ([0, 1.6, 0], [0, 1, 0], 1, 0.5, 0.5, +1),
        ([3, 0.5, 0], [0, 1, 0], 1.6, 0.5, 0.5, 0),
        ([3, 0.5, 0], [0, 1, 0], 1.4, 0.5, 0.5, +1),
        ([3, 0, 0], [0, 1, 0], 3, 1.4, 1.4, 0),
        ([3, 0, 0], [0, 1, 0], 3, 1.55, 1.55, -1),
        ([0, 0, 0], [0, 1, 0], 1, 1.4, 1.4, 0),
        ([0, 0, 0], [0, 1, 0], 1, 1.5, 1.5, -1)
    ])
    def test_box_test(self, box, point, axis, radius, a, b, ans):
        surf = Torus(point, axis, radius, a, b)
        assert surf.test_box(box) == ans

    @pytest.mark.parametrize('point, axis, radius, a, b', [
        ([1, 2, 3], [0, 0, 1], 4, 2, 1),
    ])
    def test_transform(self, transform, point, axis, radius, a, b):
        ans_surf = Torus(point, axis, radius, a, b, transform=transform)
        surf = Torus(point, axis, radius, a, b)
        surf_tr = surf.transform(transform)
        self.assert_torus(ans_surf, surf_tr)

    @staticmethod
    def assert_torus(ans_surf, surf_tr):
        np.testing.assert_array_almost_equal(ans_surf._center, surf_tr._center)
        np.testing.assert_array_almost_equal(ans_surf._axis, surf_tr._axis)
        np.testing.assert_almost_equal(ans_surf._R, surf_tr._R)
        np.testing.assert_almost_equal(ans_surf._a, surf_tr._a)
        np.testing.assert_almost_equal(ans_surf._b, surf_tr._b)
        assert surf_tr.options == ans_surf.options

    @pytest.mark.parametrize('point, axis, radius, a, b, options', [
        ([1, 2, 3], [0, 0, 1], 4, 2, 1, {}),
        ([1, 2, 3], [0, 0, 1], 4, 2, 1, {'name': 4}),
    ])
    def test_pickle(self, point, axis, radius, a, b, options):
        surf = Torus(point, axis, radius, a, b, **options)
        with open('test.pic', 'bw') as f:
            pickle.dump(surf, f, pickle.HIGHEST_PROTOCOL)
        with open('test.pic', 'br') as f:
            surf_un = pickle.load(f)
        self.assert_torus(surf, surf_un)

    surfs = [
        Torus([1, 2, 3], [1, 0, 0], 4, 2, 1, name=1),
        Torus([1-1.e-13, 2+1.e-12, 3-1.e-12], [1, 1.e-13, -3e-13], 4-1.e-12, 2+1.e-13, 1-5.e-13, name=1),
        Torus([1, 2, 3], [-1, 0, 0], 4, 2, 1, name=1),
        Torus([1, 2, 3], [0, 2, 0], 4, 2, 1, name=2),
        Torus([1 - 1.e-13, 2 + 1.e-12, 3 - 1.e-12], [1.e-13, 1, -3e-13], 4 - 1.e-12, 2 + 1.e-13, 1 - 5.e-13, name=2),
        Torus([1, 2, 3], [0, -1, 0], 4, 2, 1, name=2),
        Torus([1, 2, 3], [0, 0, 1], 4, 2, 1, name=3),
        Torus([1 - 1.e-13, 2 + 1.e-12, 3 - 1.e-12], [1.e-13, -3e-13, 3], 4 - 1.e-12, 2 + 1.e-13, 1 - 5.e-13, name=3),
        Torus([1, 2, 3], [0, 0, -1], 4, 2, 1, name=3),
    ]

    eq_matrix = [
        [1, 1, 1, 0, 0, 0, 0, 0, 0],
        [1, 1, 1, 0, 0, 0, 0, 0, 0],
        [1, 1, 1, 0, 0, 0, 0, 0, 0],
        [0, 0, 0, 1, 1, 1, 0, 0, 0],
        [0, 0, 0, 1, 1, 1, 0, 0, 0],
        [0, 0, 0, 1, 1, 1, 0, 0, 0],
        [0, 0, 0, 0, 0, 0, 1, 1, 1],
        [0, 0, 0, 0, 0, 0, 1, 1, 1],
        [0, 0, 0, 0, 0, 0, 1, 1, 1]
    ]

    @pytest.mark.parametrize('i1, s1', enumerate(surfs))
    @pytest.mark.parametrize('i2, s2', enumerate(surfs))
    def test_equality(self, i1, s1, i2, s2):
        result = (s1 == s2)
        assert result == bool(self.eq_matrix[i1][i2])

    @pytest.mark.parametrize('i1, s1', enumerate(surfs))
    @pytest.mark.parametrize('i2, s2', enumerate(surfs))
    def test_hash(self, i1, s1, i2, s2):
        if self.eq_matrix[i1][i2]:
            assert hash(s1) == hash(s2)

    @pytest.mark.parametrize('surface, answer', zip(surfs, [
        '1 TX 1 2 3 4 2 1', '1 TX 1 2 3 4 2 1',
        '1 TX 1 2 3 4 2 1', '2 TY 1 2 3 4 2 1',
        '2 TY 1 2 3 4 2 1', '2 TY 1 2 3 4 2 1',
        '3 TZ 1 2 3 4 2 1', '3 TZ 1 2 3 4 2 1',
        '3 TZ 1 2 3 4 2 1'
    ]))
    def test_mcnp_repr(self, surface, answer):
        desc = surface.mcnp_repr()
        assert desc == answer


class TestGQuadratic:
    @pytest.mark.parametrize('m, v, k, _m, _v, _k', [
        ([[1, 0, 0], [0, 2, 0], [0, 0, 3]], [1, 2, 3], -4, np.diag([1, 2, 3]),
         [1, 2, 3], -4)
    ])
    def test_init(self, transform, m, v, k, _m, _v, _k):
        surf = GQuadratic(m, v, k, transform=transform)
        _m, _v, _k = transform.apply2gq(_m, _v, _k)
        np.testing.assert_array_almost_equal(_m, surf._m)
        np.testing.assert_array_almost_equal(_v, surf._v)
        np.testing.assert_array_almost_equal(_k, surf._k)

    @pytest.mark.parametrize('point, expected', [
        (np.array([0, 0, 0]), [-1]), (np.array([-0.999, 0, 0]), [-1]),
        (np.array([0.999, 0, 0]), [-1]), (np.array([-1.001, 0, 0]), [+1]),
        (np.array([1.001, 0, 0]), [+1]), (np.array([0, 0.999, 0]), [-1]),
        (np.array([0, 1.001, 0]), [+1]), (np.array([0, 0, -0.999]), [-1]),
        (np.array([[0, 0, 0], [-0.999, 0, 0], [0.999, 0, 0], [-1.001, 0, 0],
                   [1.001, 0, 0], [0, 0.999, 0], [0, 1.001, 0],
                   [0, 0, -0.999]]),
         np.array([-1, -1, -1, 1, 1, -1, 1, -1]))
    ])
    def test_point_test(self, point, expected):
        surf = GQuadratic(np.diag([1, 1, 1]), [0, 0, 0], -1)
        result = surf.test_points(point)
        np.testing.assert_array_equal(result, expected)

    @pytest.mark.parametrize('mult', [1, 1e+3, 1e+7, 1.e-3, 1.e-7])
    @pytest.mark.parametrize('m, v, k, ans', [
        (np.diag([1, 1, 1]), np.array([0, 0, 0]), -1, 0),
        (np.diag([1, 1, 1]), np.array([0, 0, 0]), -0.1, 0),
        (np.diag([1, 1, 1]), np.array([0, 0, 0]), -3.01, -1),
        (np.diag([1, 1, 1]), -2 * np.array([1, 1, 1]), 3 - 0.1, 0),
        (np.diag([1, 1, 1]), -2 * np.array([2, 2, 2]), 12 - 3.01, 0),
        (np.diag([1, 1, 1]), -2 * np.array([2, 2, 2]), 12 - 2.99, +1),
        (np.diag([1, 1, 1]), -2 * np.array([2, 0, 0]), 4 - 1.01, 0),
        (np.diag([1, 1, 1]), -2 * np.array([2, 0, 0]), 4 - 0.99, +1),
        (np.diag([1, 1, 1]), -2 * np.array([100, 0, 100]), 20000 - 2, +1)
    ])
    def test_box_test(self, box, m, v, k, ans, mult):
        surf = GQuadratic(m * mult, v * mult, k * mult)
        assert surf.test_box(box) == ans

    @pytest.mark.parametrize('m, v, k', [
        (np.diag([1, 2, 3]), [1, 2, 3], -4),
    ])
    def test_transform(self, transform, m, v, k):
        ans_surf = GQuadratic(m, v, k, transform=transform)
        surf = GQuadratic(m, v, k)
        surf_tr = surf.transform(transform)
        self.assert_gq(ans_surf, surf_tr)

    @staticmethod
    def assert_gq(ans_surf, surf_tr):
        np.testing.assert_array_almost_equal(ans_surf._m, surf_tr._m)
        np.testing.assert_array_almost_equal(ans_surf._v, surf_tr._v)
        np.testing.assert_almost_equal(ans_surf._k, surf_tr._k)
<<<<<<< HEAD

    surfs = [
        GQuadratic(np.diag([1, 1, 1]), -2 * np.array([1, 1, 1]), 3, name=1),
        GQuadratic(np.diag([1, 1, 1]) + 1.e-13, -2 * np.array([1, 1, 1]) + 1.e-13, 3 - 1.e-13, name=1),
        GQuadratic(-np.diag([1, 1, 1]), 2 * np.array([1, 1, 1]), -3, name=1),
        GQuadratic([[1, 0.25, 0.3], [0.25, 2, 0.4], [0.3, 0.4, 3]], [1, 2, 3], -4, name=2),
        GQuadratic([[-1, -0.25, -0.3], [-0.25, -2, -0.4], [-0.3, -0.4, -3]], [-1, -2, -3], 4, name=2),
        GQuadratic(np.array([[1, 0.25, 0.3], [0.25, 2, 0.4], [0.3, 0.4, 3]]) - 1.e-13,
                   np.array([1, 2, 3]) + 5.e-13, -4+2e-12, name=2),
    ]

    eq_matrix = [
        [1, 1, 0, 0, 0, 0],
        [1, 1, 0, 0, 0, 0],
        [0, 0, 1, 0, 0, 0],
        [0, 0, 0, 1, 0, 1],
        [0, 0, 0, 0, 1, 0],
        [0, 0, 0, 1, 0, 1]
    ]

    @pytest.mark.parametrize('i1, s1', enumerate(surfs))
    @pytest.mark.parametrize('i2, s2', enumerate(surfs))
    def test_equality(self, i1, s1, i2, s2):
        result = (s1 == s2)
        assert result == bool(self.eq_matrix[i1][i2])

    @pytest.mark.parametrize('i1, s1', enumerate(surfs))
    @pytest.mark.parametrize('i2, s2', enumerate(surfs))
    def test_hash(self, i1, s1, i2, s2):
        if self.eq_matrix[i1][i2]:
            assert hash(s1) == hash(s2)

    @pytest.mark.parametrize('surface, answer', zip(surfs, [
        '1 GQ 1 1 1 0 0 0 -2 -2 -2 3',
        '1 GQ 1 1 1 0 0 0 -2 -2 -2 3',
        '1 GQ -1 -1 -1 0 0 0 2 2 2 -3',
        '2 GQ 1 2 3 0.5 0.8 0.6 1 2 3 -4',
        '2 GQ -1 -2 -3 -0.5 -0.8 -0.6 -1 -2 -3 4',
        '2 GQ 1 2 3 0.5 0.8 0.6 1 2 3 -4'
    ]))
    def test_mcnp_repr(self, surface, answer):
        desc = surface.mcnp_repr()
        assert desc == answer
=======
        assert ans_surf.options == surf_tr.options

    @pytest.mark.parametrize('m, v, k, options', [
        (np.diag([1, 2, 3]), [1, 2, 3], -4, {}),
        (np.diag([1, 2, 3]), [1, 2, 3], -4, {'name': 5}),
    ])
    def test_pickle(self, m, v, k, options):
        surf = GQuadratic(m, v, k, **options)
        with open('test.pic', 'bw') as f:
            pickle.dump(surf, f, pickle.HIGHEST_PROTOCOL)
        with open('test.pic', 'br') as f:
            surf_un = pickle.load(f)
        self.assert_gq(surf, surf_un)
>>>>>>> 5d93d058
<|MERGE_RESOLUTION|>--- conflicted
+++ resolved
@@ -230,7 +230,21 @@
         np.testing.assert_array_almost_equal(ans_surf._v, surf_tr._v)
         np.testing.assert_almost_equal(ans_surf._k, surf_tr._k)
 
-<<<<<<< HEAD
+    @pytest.mark.parametrize('norm, offset, options', [
+        ([0, 0, 1], -2, {}),
+        ([1, 0, 0], -2, {'name': 3}),
+        ([0, 1, 0], -2, {'name': 4, 'comments': ['abc', 'def']}),
+    ])
+    def test_pickle(self, norm, offset, options):
+        surf = Plane(norm, offset, **options)
+        with open('test.pic', 'bw') as f:
+            pickle.dump(surf, f, pickle.HIGHEST_PROTOCOL)
+        with open('test.pic', 'br') as f:
+            surf_un = pickle.load(f)
+        np.testing.assert_array_almost_equal(surf._v, surf_un._v)
+        np.testing.assert_almost_equal(surf._k, surf_un._k)
+        assert surf.options == surf_un.options
+
     surfs = [
         create_surface('PX', 5.0, name=1),                                 # 0
         create_surface('PX', 5.0 + 1.e-12, name=1),                        # 1
@@ -302,22 +316,6 @@
     def test_mcnp_repr(self, surface, answer):
         desc = surface.mcnp_repr()
         assert desc == answer
-=======
-    @pytest.mark.parametrize('norm, offset, options', [
-        ([0, 0, 1], -2, {}),
-        ([1, 0, 0], -2, {'name': 3}),
-        ([0, 1, 0], -2, {'name': 4, 'comments': ['abc', 'def']}),
-    ])
-    def test_pickle(self, norm, offset, options):
-        surf = Plane(norm, offset, **options)
-        with open('test.pic', 'bw') as f:
-            pickle.dump(surf, f, pickle.HIGHEST_PROTOCOL)
-        with open('test.pic', 'br') as f:
-            surf_un = pickle.load(f)
-        np.testing.assert_array_almost_equal(surf._v, surf_un._v)
-        np.testing.assert_almost_equal(surf._k, surf_un._k)
-        assert surf.options == surf_un.options
->>>>>>> 5d93d058
 
 
 class TestSphere:
@@ -373,7 +371,21 @@
         np.testing.assert_array_almost_equal(ans_surf._center, surf_tr._center)
         np.testing.assert_almost_equal(ans_surf._radius, surf_tr._radius)
 
-<<<<<<< HEAD
+    @pytest.mark.parametrize('center, radius, options', [
+        ([1, 2, 3], 5, {}),
+        ([1, 2, 3], 5, {'name': 2}),
+        ([1, 2, 3], 5, {'name': 3, 'comment': ['abc', 'def']}),
+    ])
+    def test_pickle(self, center, radius, options):
+        surf = Sphere(center, radius, **options)
+        with open('test.pic', 'bw') as f:
+            pickle.dump(surf, f, pickle.HIGHEST_PROTOCOL)
+        with open('test.pic', 'br') as f:
+            surf_un = pickle.load(f)
+        np.testing.assert_array_almost_equal(surf._center, surf_un._center)
+        np.testing.assert_almost_equal(surf._radius, surf_un._radius)
+        assert surf.options == surf_un.options
+
     surfs = [
         create_surface('SO', 1.0, name=1),                                  # 0
         create_surface('SO', 1.0 + 5.e-13, name=1),                         # 1
@@ -436,22 +448,6 @@
     def test_mcnp_repr(self, surface, answer):
         desc = surface.mcnp_repr()
         assert desc == answer
-=======
-    @pytest.mark.parametrize('center, radius, options', [
-        ([1, 2, 3], 5, {}),
-        ([1, 2, 3], 5, {'name': 2}),
-        ([1, 2, 3], 5, {'name': 3, 'comment': ['abc', 'def']}),
-    ])
-    def test_pickle(self, center, radius, options):
-        surf = Sphere(center, radius, **options)
-        with open('test.pic', 'bw') as f:
-            pickle.dump(surf, f, pickle.HIGHEST_PROTOCOL)
-        with open('test.pic', 'br') as f:
-            surf_un = pickle.load(f)
-        np.testing.assert_array_almost_equal(surf._center, surf_un._center)
-        np.testing.assert_almost_equal(surf._radius, surf_un._radius)
-        assert surf.options == surf_un.options
->>>>>>> 5d93d058
 
 
 class TestCylinder:
@@ -509,7 +505,22 @@
         np.testing.assert_array_almost_equal(ans_surf._axis, surf_tr._axis)
         np.testing.assert_almost_equal(ans_surf._radius, surf_tr._radius)
 
-<<<<<<< HEAD
+    @pytest.mark.parametrize('point, axis, radius, options', [
+        ([1, 2, 3], np.array([1, 2, 3]) / np.sqrt(14), 5, {}),
+        ([1, 2, 3], np.array([1, 2, 3]) / np.sqrt(14), 5, {'name': 1}),
+        ([1, 2, 3], np.array([1, 2, 3]) / np.sqrt(14), 5, {'name': 2}),
+    ])
+    def test_pickle(self, point, axis, radius, options):
+        surf = Cylinder(point, axis, radius, **options)
+        with open('test.pic', 'bw') as f:
+            pickle.dump(surf, f, pickle.HIGHEST_PROTOCOL)
+        with open('test.pic', 'br') as f:
+            surf_un = pickle.load(f)
+        np.testing.assert_array_almost_equal(surf._pt, surf_un._pt)
+        np.testing.assert_array_almost_equal(surf._axis, surf_un._axis)
+        np.testing.assert_almost_equal(surf._radius, surf_un._radius)
+        assert surf.options == surf_un.options
+
     surfs = [
         create_surface('CX', 1.0, name=1),                                  # 0
         create_surface('CX', 1.0 + 5.e-13, name=1),                         # 1
@@ -582,23 +593,6 @@
         print(surface.mcnp_repr())
         print("{0:.15e}".format(surface._pt[0]))
         assert desc == answer
-=======
-    @pytest.mark.parametrize('point, axis, radius, options', [
-        ([1, 2, 3], np.array([1, 2, 3]) / np.sqrt(14), 5, {}),
-        ([1, 2, 3], np.array([1, 2, 3]) / np.sqrt(14), 5, {'name': 1}),
-        ([1, 2, 3], np.array([1, 2, 3]) / np.sqrt(14), 5, {'name': 2}),
-    ])
-    def test_pickle(self, point, axis, radius, options):
-        surf = Cylinder(point, axis, radius, **options)
-        with open('test.pic', 'bw') as f:
-            pickle.dump(surf, f, pickle.HIGHEST_PROTOCOL)
-        with open('test.pic', 'br') as f:
-            surf_un = pickle.load(f)
-        np.testing.assert_array_almost_equal(surf._pt, surf_un._pt)
-        np.testing.assert_array_almost_equal(surf._axis, surf_un._axis)
-        np.testing.assert_almost_equal(surf._radius, surf_un._radius)
-        assert surf.options == surf_un.options
->>>>>>> 5d93d058
 
 
 class TestCone:
@@ -1085,7 +1079,19 @@
         np.testing.assert_array_almost_equal(ans_surf._m, surf_tr._m)
         np.testing.assert_array_almost_equal(ans_surf._v, surf_tr._v)
         np.testing.assert_almost_equal(ans_surf._k, surf_tr._k)
-<<<<<<< HEAD
+        assert ans_surf.options == surf_tr.options
+
+    @pytest.mark.parametrize('m, v, k, options', [
+        (np.diag([1, 2, 3]), [1, 2, 3], -4, {}),
+        (np.diag([1, 2, 3]), [1, 2, 3], -4, {'name': 5}),
+    ])
+    def test_pickle(self, m, v, k, options):
+        surf = GQuadratic(m, v, k, **options)
+        with open('test.pic', 'bw') as f:
+            pickle.dump(surf, f, pickle.HIGHEST_PROTOCOL)
+        with open('test.pic', 'br') as f:
+            surf_un = pickle.load(f)
+        self.assert_gq(surf, surf_un)
 
     surfs = [
         GQuadratic(np.diag([1, 1, 1]), -2 * np.array([1, 1, 1]), 3, name=1),
@@ -1128,19 +1134,4 @@
     ]))
     def test_mcnp_repr(self, surface, answer):
         desc = surface.mcnp_repr()
-        assert desc == answer
-=======
-        assert ans_surf.options == surf_tr.options
-
-    @pytest.mark.parametrize('m, v, k, options', [
-        (np.diag([1, 2, 3]), [1, 2, 3], -4, {}),
-        (np.diag([1, 2, 3]), [1, 2, 3], -4, {'name': 5}),
-    ])
-    def test_pickle(self, m, v, k, options):
-        surf = GQuadratic(m, v, k, **options)
-        with open('test.pic', 'bw') as f:
-            pickle.dump(surf, f, pickle.HIGHEST_PROTOCOL)
-        with open('test.pic', 'br') as f:
-            surf_un = pickle.load(f)
-        self.assert_gq(surf, surf_un)
->>>>>>> 5d93d058
+        assert desc == answer