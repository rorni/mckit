from typing import Any, Dict
from copy import deepcopy
import os
import functools
import itertools
import collections
from pathlib import Path
import numpy as np
from numpy import ndarray
from ..constants import FLOAT_TOLERANCE

MAX_DIGITS = np.finfo(float).precision

# def digits_in_fraction_for_str(
#         value: float,
#         reltol: float = FLOAT_TOLERANCE,
#         resolution: float = None
# ) -> int:
#     if value == 0.0:
#         return 0
#     if value < 0.0:
#         value = -value
#     if resolution and value < resolution:
#         return 0
#     max_remainder = value * reltol
#     s_value = str(value)
#     _, s_rem = s_value.split('.')
#
#     def _iter():
#         ord0 = ord('0')
#         m = 0.1
#         for c in s_rem:
#             yield m * (ord(c) - ord0)
#             m *= 0.1
#
#     rem = np.flip(np.fromiter(_iter(), np.float))
#     n = np.searchsorted(rem, max_remainder)
#     return rem.size - n


def significant_digits(value, reltol=FLOAT_TOLERANCE, resolution=None):
    """The minimum number of significant digits to provide relative tolerance.

    Parameters
    ----------
    value : float
        The value to be checked.
    reltol : float
        Relative tolerance needed to represent the value.
    resolution : float
        The threshold value, below which numbers are believed to be zero.
        Default: None - not applied.

    Returns
    -------
    digits : int
        The number of digits.
    """
    if value == 0.0 or resolution and abs(value) < resolution:
        return 0
    dec = get_decades(value)
    low = min(dec, 0)
    high = MAX_DIGITS
    while high - low > 1:
        p = round(0.5 * (high + low))
        v = round(value, p)
        d = max(abs(value), abs(v))
        if abs(value - v) > reltol * d:
            low = p
        else:
            high = p
    v = round(value, low)
    if abs(value - v) < reltol * d:
        return low
    else:
        return high


# LG2 = math.log10(2.0)


def get_decades(value):
    # TODO dvp: check if math.frexp is applicable, this mostly works but some test for pretty_print fail.
    # if value == 0.0:
    #     return 0
    # mantissa, exponent = math.frexp(value)  # type: float, int
    # if -0.5 <= mantissa <= 0.5:
    #     decades: int = math.floor(LG2 * (exponent - 1))
    # else:
    #     decades: int = math.floor(LG2 * exponent)
    # return decades

    if value != 0:
        decpow = np.log10(abs(value))  # TODO dvp: log10 will be called billion times on C-model
    else:
        decpow = 0
    decades = np.trunc(decpow)
    if decpow < 0:
        decades -= 1
    return int(decades)


def significant_array(
        array: ndarray,
        reltol: float = FLOAT_TOLERANCE,
        resolution: float = None,
) -> ndarray:
    """The minimum number of significant digits to provide the desired relative and absolute tolerances.
    """
    result = np.empty_like(array, dtype=int)
    for index in zip(*map(np.ravel, np.indices(array.shape))):
        result[index] = significant_digits(array[index], reltol, resolution)
    return result


def round_scalar(value, digits=None):
    """Rounds scalar value to represent the value in minimal form.

    Parameters
    ----------
    value : float
        The value to be rounded.
    digits : int
        The number of significant digits.

    Returns
    -------
    result : float
        Rounded value.
    """
    if digits is None:
        digits = significant_digits(value, FLOAT_TOLERANCE, FLOAT_TOLERANCE)
    return round(value, digits)


def round_array(array: ndarray, digarr: ndarray = None):
    """Rounds array to desired precision.

    Parameters
    ----------
    array : numpy.ndarray
        Array of values.
    digarr : arraylike[int]
        Array of corresponding significant digits.

    Returns
    -------
    result : numpy.ndarray
        Rounded array.
    """
    if digarr is None:
        digarr = significant_array(array, FLOAT_TOLERANCE, FLOAT_TOLERANCE)
    result = np.empty_like(array)
    for index in zip(*map(np.ravel, np.indices(array.shape))):
        result[index] = round_scalar(array[index], digarr[index])
    return result


@functools.singledispatch
def are_equal(a, b) -> bool:
    return a is b or a == b


@are_equal.register
def _(a: str, b) -> bool:
    return a is b or a == b


@are_equal.register
def _(a: ndarray, b) -> bool:
    return np.array_equal(a, b)


@are_equal.register
def _(a: collections.abc.Iterable, b) -> bool:
    if not issubclass(type(b), collections.abc.Iterable):
        return False
    for ai, bi in itertools.zip_longest(a, b):
        if not are_equal(ai, bi):
            return False
    return True


@functools.singledispatch
def is_in(where, x) -> bool:
    if where is None:
        return False
    return x is where or x == where


@is_in.register
def _(where: str, x) -> bool:
    return x is where or x == where


@is_in.register
def _(where: tuple, x) -> bool:
    for i in where:
        if is_in(i, x):
            return True
    return False


@is_in.register
def _(where: collections.abc.Callable, x) -> bool:
    return where(x)


@is_in.register
def _(where: collections.abc.Container, x) -> bool:
    return x in where


def filter_dict(
        a: Dict[Any, Any],
        *drop_items,
) -> Dict[Any, Any]:
    res = {}
    for k, v in a.items():
        # if drop_items is None or not check_if_is_in(k, *drop_items):
        if drop_items and is_in(drop_items, k):
            pass
        else:
            if isinstance(v, dict):
                res[k] = filter_dict(v, *drop_items)
            elif issubclass(type(v), collections.abc.Collection):
                res[k] = deepcopy(v)
            else:
                res[k] = v
    return res


@functools.singledispatch
def make_hashable(x):
    raise TypeError(f"Don't know how to make {type(x).__name__} objects hashable")


@make_hashable.register
def _(x: collections.abc.Hashable):
    return x


@make_hashable.register
def _(x: str):
    return x


@make_hashable.register
def _(x: collections.abc.Mapping):
    return tuple(map(lambda i: (i[0], make_hashable(i[1])), x.items()))


@make_hashable.register
def _(x: collections.abc.Iterable) -> int:
    return tuple(map(make_hashable, x))


def make_hash(*items) -> int:
    if 1 < len(items):
        return make_hash(tuple(map(make_hash, items)))
    return hash(make_hashable(items[0]))



# def make_hash(*items) -> int:
#     """
#     Makes a hash from a dictionary, list, tuple or set to any level, that contains
#     only other hashable types (including any iterables, and
#     dictionaries).
#
#     Modification from: https://stackoverflow.com/questions/5884066/hashing-a-dictionary/22003440#22003440
#     """
#
#     if 1 < len(items):
#         return hash(tuple(map(make_hash, items)))
#     else:
#         item = items[0]
#         cls = type(item)
#         if issubclass(cls, Hashable):
#             return hash(item)
#         if issubclass(cls, Iterable):
#             if issubclass(cls, Dict):
#                 new_o = copy.deepcopy(item)
#                 for k, v in new_o.items():
#                     new_o[k] = make_hash(v)
#                 return hash(tuple(frozenset(sorted(new_o.items()))))
#             else:
#                 return hash(tuple(map(make_hash, item)))
#         raise NotImplementedError(f"Correct the logic of make_hash() method for the type {cls}")


def assert_all_paths_exist(*paths):
    def apply(p: Path):
        assert p.exists(), "Path \"{}\" doesn't exist".format(p)

    map(apply, paths)


def make_dirs(*dirs):
    def apply(d: Path):
        d.mkdir(parents=True, exist_ok=True)

    map(apply, dirs)


def get_root_dir(environment_variable_name, default):
    return Path(os.getenv(environment_variable_name, default)).expanduser()


def is_sorted(a: np.ndarray) -> bool:
<<<<<<< HEAD
    return np.all(np.diff(a) > 0)
=======
    return np.all(np.diff(a) > 0)


def prettify_float(x: float, fmt="{:.13g}") -> str:
    if x.is_integer():
        return str(int(x))
    else:
        return fmt.format(x)
>>>>>>> 94ea3058
<|MERGE_RESOLUTION|>--- conflicted
+++ resolved
@@ -308,9 +308,6 @@
 
 
 def is_sorted(a: np.ndarray) -> bool:
-<<<<<<< HEAD
-    return np.all(np.diff(a) > 0)
-=======
     return np.all(np.diff(a) > 0)
 
 
@@ -318,5 +315,4 @@
     if x.is_integer():
         return str(int(x))
     else:
-        return fmt.format(x)
->>>>>>> 94ea3058
+        return fmt.format(x)