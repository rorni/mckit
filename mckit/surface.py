--- conflicted
+++ resolved
@@ -1,30 +1,10 @@
 # -*- coding: utf-8 -*-
-<<<<<<< HEAD
 from typing import Text, Optional, Callable, List, Tuple
 from abc import abstractmethod
-=======
-
-from abc import ABC, abstractmethod
-from itertools import product, groupby, permutations
-
-import numpy as np
-
->>>>>>> 347822de
 from . import constants
 from .utils.tolerance import MaybeClose, tolerance_estimator
 
 # noinspection PyUnresolvedReferences,PyPackageRequirements
-<<<<<<< HEAD
-from .geometry import (
-    Plane as _Plane,
-    Sphere as _Sphere,
-    Cone as _Cone,
-    Cylinder as _Cylinder,
-    Torus as _Torus,
-    GQuadratic as _GQuadratic,
-    ORIGIN, EX, EY, EZ
-)
-=======
 from .geometry import Plane      as _Plane,    \
                       Sphere     as _Sphere,   \
                       Cone       as _Cone,     \
@@ -34,18 +14,12 @@
                       RCC        as _RCC, \
                       BOX        as _BOX, \
                       ORIGIN, EX, EY, EZ
->>>>>>> 347822de
 from mckit.box import GLOBAL_BOX
-from .printer import add_float
+from .printer import add_float, pretty_float
 from .transformation import Transformation
 from .utils import *
 from .card import Card
-<<<<<<< HEAD
 from .constants import DROP_OPTIONS
-=======
-from mckit import body
-
->>>>>>> 347822de
 
 # noinspection PyUnresolvedReferences,PyPackageRequirements
 __all__ = [
@@ -246,7 +220,6 @@
     projection(p)
         Gets projection of point p on the surface.
     """
-
     def __init__(self, **options):
         if 'transform' in options and not options['transform']:  # empty transformation option
             del options['transform']
@@ -363,10 +336,7 @@
         return EZ, True
     return v, False
 
-<<<<<<< HEAD
-
-# noinspection PyProtectedMember,PyTypeChecker
-=======
+
 class RCC(Surface, _RCC):
     def __init__(self, center, direction, radius, **options):
         center = np.array(center)
@@ -374,19 +344,19 @@
         opt_surf = options.copy()
         opt_surf['name'] = 1
         norm = np.array(direction) / np.linalg.norm(direction)
-        cyl = Cylinder(center, norm, radius, **opt_surf)
+        cyl = Cylinder(center, norm, radius, **opt_surf).apply_transformation()
         center2 = center + direction
         offset2 = -np.dot(norm, center2)
         offset3 = np.dot(norm, center)
         opt_surf['name'] = 2
-        plane2 = Plane(norm, offset2, **opt_surf)
+        plane2 = Plane(norm, offset2, **opt_surf).apply_transformation()
         opt_surf['name'] = 3
-        plane3 = Plane(-norm, offset3, **opt_surf)
+        plane3 = Plane(-norm, offset3, **opt_surf).apply_transformation()
         _RCC.__init__(self, cyl, plane2, plane3)
         options.pop('transform', None)
         Surface.__init__(self, **options)
         self._hash = hash(cyl) ^ hash(plane2) ^ hash(plane3)
-    
+
     def __hash__(self):
         return self._hash
 
@@ -409,12 +379,12 @@
         for a in args:
             print(a.mcnp_repr())
         center = args[0]._pt - args[2]._k * args[0]._axis * np.dot(args[0]._axis, args[2]._v)
-        direction = -(args[1]._k + args[2]._k) * args[1]._v 
+        direction = -(args[1]._k + args[2]._k) * args[1]._v
         radius = args[0]._radius
         return center, direction, radius
 
-    def mcnp_words(self):
-        words = Surface.mcnp_words(self)
+    def mcnp_words(self, pretty=False):
+        words = Surface.mcnp_words(self, pretty)
         words.append('RCC')
         words.append(' ')
         center, direction, radius = self.get_params()
@@ -485,17 +455,17 @@
         offset2z = -np.dot(normz, center2)
         opt_surf = options.copy()
         opt_surf['name'] = 1
-        surf1 = Plane(normx, offset2x, **opt_surf)
+        surf1 = Plane(normx, offset2x, **opt_surf).apply_transformation()
         opt_surf['name'] = 2
-        surf2 = Plane(-normx, offsetx, **opt_surf)
+        surf2 = Plane(-normx, offsetx, **opt_surf).apply_transformation()
         opt_surf['name'] = 3
-        surf3 = Plane(normy, offset2y, **opt_surf)
+        surf3 = Plane(normy, offset2y, **opt_surf).apply_transformation()
         opt_surf['name'] = 4
-        surf4 = Plane(-normy, offsety, **opt_surf)
+        surf4 = Plane(-normy, offsety, **opt_surf).apply_transformation()
         opt_surf['name'] = 5
-        surf5 = Plane(normz, offset2z, **opt_surf)
+        surf5 = Plane(normz, offset2z, **opt_surf).apply_transformation()
         opt_surf['name'] = 6
-        surf6 = Plane(-normz, offsetz, **opt_surf)
+        surf6 = Plane(-normz, offsetz, **opt_surf).apply_transformation()
         _BOX.__init__(self, surf1, surf2, surf3, surf4, surf5, surf6)
         options.pop('transform', None)
         Surface.__init__(self, **options)
@@ -540,8 +510,8 @@
         dirz = np.dot(normz, diag) * normz
         return center, dirx, diry, dirz
 
-    def mcnp_words(self):
-        words = Surface.mcnp_words(self)
+    def mcnp_words(self, pretty=False):
+        words = Surface.mcnp_words(self, pretty)
         words.append('BOX')
         words.append(' ')
         center, dirx, diry, dirz = self.get_params()
@@ -587,7 +557,6 @@
         return BOX(center, dirx, diry, dirz, **self.options)
 
 
->>>>>>> 347822de
 class Plane(Surface, _Plane):
     """Plane surface class.
 
@@ -720,7 +689,6 @@
             transform = tr - transformation to be applied to the sphere being
                              created. Transformation instance.
     """
-
     def __init__(self, center, radius, **options):
         center = np.asarray(center, dtype=np.float)
         radius = float(radius)
@@ -841,7 +809,6 @@
             transform = tr - transformation to be applied to the cylinder being
                              created. Transformation instance.
     """
-
     def __init__(self, pt, axis, radius, assume_normalized=False, **options):
         axis = np.asarray(axis, dtype=np.float)
         if not assume_normalized:
@@ -858,17 +825,11 @@
         self._hash = make_hash(self._radius, self._pt, self._axis, self.transformation)
 
     def __getstate__(self):
-        return self._pt, self._axis, self._radius, self._pt_digits, self._axis_digits, self._radius_digits, Surface.__getstate__(self)
+        return self._pt, self._axis, self._radius, Surface.__getstate__(self)
 
     def __setstate__(self, state):
-<<<<<<< HEAD
         pt, axis, radius, options = state
         self.__init__(pt, axis, radius, assume_normalized=True, **options)
-=======
-        pt, axis, radius, self._pt_digits, self._axis_digits, self._radius_digits, options = state
-        _Cylinder.__init__(self, pt, axis, radius)
-        Surface.__setstate__(self, options)
->>>>>>> 347822de
 
     def copy(self):
         return Cylinder(self._pt, self._axis, self._radius, assume_normalized=True, **deepcopy(self.options))
@@ -985,7 +946,6 @@
             transform = tr - transformation to be applied to the cone being
                              created. Transformation instance.
     """
-
     def __init__(
             self,
             apex: ndarray,
@@ -1054,7 +1014,6 @@
         if not isinstance(other, Cone):
             return False
 
-<<<<<<< HEAD
         return are_equal(
             (self._t2, self._sheet, self._apex, self._axis, self.transformation),
             (other._t2, other._sheet, other._apex, other._axis, self.transformation),
@@ -1089,18 +1048,6 @@
         #     else:
         #         op = 'S'
         #     return mckit.body.Shape('U', cone, mckit.body.Shape(op, plane))
-=======
-    def transform(self, tr):
-        cone = Cone(self._apex, self._axis, np.sqrt(self._t2),
-                    sheet=0, transform=tr, **self.options)
-        if self._sheet != 0:
-            plane = Plane(self._axis, -np.dot(self._axis, self._apex), name=1, transform=tr)
-            if self._sheet == +1:
-                op = 'C'
-            else:
-                op = 'S'
-            return body.Shape('U', cone, body.Shape(op, plane))
->>>>>>> 347822de
         return cone
 
     def mcnp_words(self, pretty: bool = False) -> List[str]:
